import argparse
import glob
import json
import multiprocessing
import os
import random
import re
from importlib import import_module
from pathlib import Path

import matplotlib.pyplot as plt
import numpy as np
import pandas as pd
import torch
from torch.optim.lr_scheduler import StepLR
from torch.utils.data import DataLoader
from torch.utils.tensorboard import SummaryWriter
from torchvision import transforms
from torchvision.transforms import *
from PIL import Image
import seaborn as sns
<<<<<<< HEAD
import time
import datetime
=======
>>>>>>> b768669a

from dataset import MaskBaseDataset, MaskDataset, GenderDataset, AgeDataset, MaskGenderDataset # dataset.py
from dataset import TestDataset
from loss import create_criterion # loss.py
from f1score import get_F1_Score # f1score.py
from submission import submission # submission.py
<<<<<<< HEAD
from inference import inference, mask_inference, gender_inference, age_inference, maskgender_inference # inference.py
=======
from inference import inference # inference.py
>>>>>>> b768669a
import wandb


def seed_everything(seed):
    '''
    PyTorch와 Numpy에서 사용되는 랜덤 시드를 설정하는 함수입니다.
    시드 값을 설정하면, 해당 값에 대한 동일한 seed 값으로 다시 실행해도 동일한 결과가 나오도록 보장할 수 있습니다
    '''
    torch.manual_seed(seed)
    torch.cuda.manual_seed(seed)
    torch.cuda.manual_seed_all(seed)  # if use multi-GPU
    torch.backends.cudnn.deterministic = True
    torch.backends.cudnn.benchmark = False
    np.random.seed(seed)
    random.seed(seed)


def get_lr(optimizer):
    '''
    현재 optimizer의 학습률 (learning rate)을 반환하는 함수
    optimizer의 param_groups 속성을 사용하여 parameter groups의 list를 얻고,
    각 group의 첫 번째 parameter의 학습률 값을 반환합니다.
    이 코드에서는 하나의 parameter group만 사용되고 있으므로, 학습률 값은 하나만 반환됩니다.
    '''
    for param_group in optimizer.param_groups:
        return param_group['lr']


def grid_image(np_images, gts, preds, n=16, shuffle=False):
    '''
    입력으로 받은 이미지들을 그리드 형태로 시각화하는 기능을 수행
    주어진 배치 크기에서 n개의 이미지를 랜덤으로 선택하고,
    해당 이미지들의 ground truth 및 예측값, 그리고 마스크, 성별, 나이의 세 가지 정보를 함께 시각화합니다.
    선택된 이미지들을 n_grid x n_grid 크기의 그리드 형태로 배열하여 반환합니다.
    시각화된 이미지와 함께 각 이미지의 ground truth와 예측값이 제목에 표시됩니다.
    반환된 figure 객체를 이용하여 이미지를 출력할 수 있습니다.
    '''
    batch_size = np_images.shape[0]
    assert n <= batch_size

    choices = random.choices(range(batch_size), k=n) if shuffle else list(range(n))
    figure = plt.figure(figsize=(12, 18 + 2))  # cautions: hardcoded, 이미지 크기에 따라 figsize 를 조정해야 할 수 있습니다. T.T
    plt.subplots_adjust(top=0.8)  # cautions: hardcoded, 이미지 크기에 따라 top 를 조정해야 할 수 있습니다. T.T
    n_grid = int(np.ceil(n ** 0.5))
    tasks = ["mask", "gender", "age"]
    for idx, choice in enumerate(choices):
        gt = gts[choice].item()
        pred = preds[choice].item()
        image = np_images[choice]
        gt_decoded_labels = MaskBaseDataset.decode_multi_class(gt)
        pred_decoded_labels = MaskBaseDataset.decode_multi_class(pred)
        title = "\n".join([
            f"{task} - gt: {gt_label}, pred: {pred_label}"
            for gt_label, pred_label, task
            in zip(gt_decoded_labels, pred_decoded_labels, tasks)
        ])

        plt.subplot(n_grid, n_grid, idx + 1, title=title)
        plt.xticks([])
        plt.yticks([])
        plt.grid(False)
        plt.imshow(image, cmap=plt.cm.binary)

    return figure


def increment_path(path, exist_ok=False):
    """ Automatically increment path, i.e. runs/exp --> runs/exp0, runs/exp1 etc.
    Args:
        path (str or pathlib.Path): f"{model_dir}/{args.name}".
        exist_ok (bool): whether increment path (increment if False).
    경로명을 자동으로 증가시켜주는 함수입니다.
    입력받은 경로가 "runs/exp"이라면 이미 존재하는 경우(즉, exist_ok=True) 그대로 반환하고,
    없는 경우에는 바로 해당 경로를 반환합니다. 
    만약 exist_ok가 False인 경우, 해당 경로가 이미 존재하는 경우 경로명을 증가시켜주어 새로운 경로를 반환합니다. 예를 들어 "runs/exp0"이 이미 존재한다면, "runs/exp1"로 경로를 증가시켜주어 반환합니다.
    """
    path = Path(path)
    if (path.exists() and exist_ok) or (not path.exists()):
        return str(path)
    else:
        dirs = glob.glob(f"{path}*")
        matches = [re.search(rf"%s(\d+)" % path.stem, d) for d in dirs]
        i = [int(m.groups()[0]) for m in matches if m]
        n = max(i) + 1 if i else 2
        return f"{path}{n}"

def wandb_config(args):
    config_dict  = {'seed'         : args.seed,
                    'epochs'       : args.epochs,
                    'dataset'      : args.dataset,
                    'augmentation' : args.augmentation,
                    'resize'       : args.resize,
                    'batch_size'   : args.batch_size,
                    'valid_batch_size' : args.valid_batch_size,
                    'model'            : args.model,
                    'optimizer'        : args.optimizer,
                    'lr'               : args.lr,
                    'val_ratio'        : args.val_ratio,
                    'criterion'        : args.criterion,
                    'lr_decay_step'    : args.lr_decay_step,
                    'log_interval'     : args.log_interval,
                    'name'             : args.name,
                    'model_dir'        : args.model_dir,
                    'patience_limit'   : args.patience_limit}
    return config_dict

def train(data_dir, model_dir, args):
    '''
    data_dir : 데이터 경로
    model_dir : 모델 경로
    args : 인자
    seed_everything(args.seed) 함수를 호출하여 학습시 고정된 시드를 사용하도록 설정
    save_dir : increment_path 함수를 사용하여 모델이 저장될 경로를 생성
    dataset_module : args.dataset이라는 인자를 통해 사용할 데이터셋을 설정하고 불러옴
    transform_module : 데이터셋에 적용할 데이터 augmentation 기법을 설정
    train_loader : train 데이터 loader
    val_loader   : vaild 데이터 loader
    criterion : create_criterion() 함수를 호출하여 손실 함수(criterion)를 생성
    optimizer : import_module() 함수를 사용하여 torch.optim 모듈에서 사용자가 지정한 최적화 함수(optimizer)를 가져옴
                lr은 학습률(learning rate)을 나타내며, weight_decay는 L2 정규화(regularization)의 강도를 조절합니다.
    scheduler : StepLR은 일정한 스텝(step)마다 학습률을 감소시키는 스케줄러
                args.lr_decay_step은 학습률 감소 스텝의 크기를 나타내며,
                gamma는 감소 비율을 나타냄
    '''
    seed_everything(args.seed)

    save_dir = increment_path(os.path.join(model_dir, args.name))

    # -- settings
    use_cuda = torch.cuda.is_available()
    device = torch.device("cuda" if use_cuda else "cpu")

    # -- dataset
    dataset_module = getattr(import_module("dataset"), args.dataset)  # default: MaskPreprocessDataset
    dataset = dataset_module(
        data_dir=data_dir,
        outlier_remove=args.outlier_remove
    )
    
    num_classes = dataset.num_classes # mask : 3, gender : 2, age : 3

    # -- augmentation
    transform_module = getattr(import_module("dataset"), args.augmentation)  # default: BaseAugmentation
    transform = transform_module(
        resize=args.resize,
        mean=dataset.mean,
        std=dataset.std,
    )
    dataset.set_transform(transform)

    # -- data_loader
    train_set, val_set = dataset.split_dataset()

    train_loader = DataLoader(
        train_set,
        batch_size=args.batch_size,
        num_workers=4,
        shuffle=True,
#         pin_memory=use_cuda,
        drop_last=True,
    )

    val_loader = DataLoader(
        val_set,
        batch_size=args.valid_batch_size,
        num_workers=4,
#         num_workers=multiprocessing.cpu_count() // 2,
        shuffle=False,
#         pin_memory=use_cuda,
        drop_last=True,
    )

    # -- model
    model_module = getattr(import_module("model"), args.model)  # default: BaseModel
    model = model_module(num_classes=num_classes).to(device)
    model = torch.nn.DataParallel(model)
    
#     # -- freeze
#     freeze = args.freeze
#     if freeze :
#         for param in model.parameters():
#             param.requires_grad = False

    # -- loss & metric
    criterion = create_criterion(args.criterion)  # default: cross_entropy
<<<<<<< HEAD
    opt_module = getattr(import_module("torch.optim"), args.optimizer)  # default: Adam
    if args.optimizer == 'Adam':
        optimizer = opt_module(
            model.parameters(),
            lr=args.lr,
            weight_decay=5e-4, #adam: 5e-4
            betas=(0.9,0.999), 
            eps=1e-08  

        )
    elif args.optimizer == 'AdamW':
        optimizer = opt_module(
            model.parameters(),
            lr=args.lr,
            weight_decay=0.01, #adam: 5e-4
            betas=(0.9,0.999), 
            eps=1e-08  

        )
    else:
        optimizer = opt_module(
#         filter(lambda p: p.requires_grad, model.parameters()),
        model.parameters(),
        lr=args.lr,
#         weight_decay=5e-4
=======
    opt_module = getattr(import_module("torch.optim"), args.optimizer)  # default: SGD
    optimizer = opt_module(
#       AdamW
        model.parameters(),
        lr=args.lr,
        weight_decay=0.01, #adam: 5e-4
        betas=(0.9,0.999), 
        eps=1e-08  
        
>>>>>>> b768669a
    )
        
    scheduler = StepLR(optimizer, args.lr_decay_step, gamma=0.5)
    
    
    logger = SummaryWriter(log_dir=save_dir)
    with open(os.path.join(save_dir, 'config.json'), 'w', encoding='utf-8') as f:
        json.dump(vars(args), f, ensure_ascii=False, indent=4)
    
    wandb.init(project = "Mask_Classification", config = wandb_config(args))
    wandb.run.name = args.exp_name
<<<<<<< HEAD
    
=======
>>>>>>> b768669a
    ## ---- starting train ----
    best_val_acc = 0
    best_val_loss = np.inf
    
    # early stop init
    patience_limits = args.patience_limit
    best_loss = 10 ** 9 # 매우 큰 값으로 초기값 가정
    patience_limit = patience_limits # 몇 번의 epoch까지 지켜볼지를 결정
    patience_check = 0 # 현재 몇 epoch 연속으로 loss 개선이 안되는지를 기록
    
    # time
    start_time = time.time()
    for epoch in range(args.epochs):
        midel_time = time.time()
        # train loop
        model.train()
        loss_value = 0
        matches = 0
        valid_f1_score = get_F1_Score()
        train_f1_score = get_F1_Score()
        
        for idx, (inputs,labels) in enumerate(train_loader):
            inputs, labels = inputs.cuda(),labels.cuda()

            optimizer.zero_grad()

            outs = model(inputs) # batch_size, label
            preds = torch.argmax(outs, dim=-1)
            if args.criterion == 'f1' or args.criterion == 'label_smoothing':
                criterion.classes = num_classes

            loss = criterion(outs, labels)

            loss.backward()
            optimizer.step()

            loss_value += loss.item()
            
            matches += (preds == labels).sum().item()
            if (idx + 1) % args.log_interval == 0:
                train_loss = loss_value / args.log_interval
                train_acc = matches / args.batch_size / args.log_interval
                train_f1_score.update(preds, labels)
                current_lr = get_lr(optimizer)
                print(
                    f"Epoch[{epoch+1}/{args.epochs}]({idx + 1}/{len(train_loader)}) || "
                    f"training loss {train_loss:4.4} || training accuracy {train_acc:4.2%} || train_f1_score {train_f1_score.get_score :4.2} || lr {current_lr}"
                )
                wandb.log({"train acc": train_acc, "train loss": train_loss, 'train_f1_score' : train_f1_score.get_score}, step = epoch)
                loss_value = 0
                matches = 0

#         scheduler.step()

        # val loop
        with torch.no_grad():
            print("Calculating validation results...")
            model.eval()
            val_loss_items = []
            val_acc_items = []
            figure = None
            
            for inputs,labels in val_loader:
                inputs, labels = inputs.cuda(),labels.cuda()

                outs = model(inputs)
                preds = torch.argmax(outs, dim=-1)

                loss_item = criterion(outs, labels).item()
                acc_item = (labels == preds).sum().item()
                val_loss_items.append(loss_item)
                val_acc_items.append(acc_item)                
                valid_f1_score.update(preds, labels)
                
            val_loss = np.sum(val_loss_items) / len(val_loader)
            val_acc = np.sum(val_acc_items) / len(val_set)
            best_val_loss = min(best_val_loss, val_loss)

#                 if figure is None:
#                     inputs_np = torch.clone(inputs).detach().cpu().permute(0, 2, 3, 1).numpy()
#                     inputs_np = dataset_module.denormalize_image(inputs_np, dataset.mean, dataset.std)
#                     figure = grid_image(
#                         inputs_np, labels, preds, n=16, shuffle=args.dataset != "MaskSplitByProfileDataset"
            
<<<<<<< HEAD
=======
            # early stop
            if val_loss > best_loss: # loss가 개선되지 않은 경우
                patience_check += 1
                if patience_check >= patience_limit:
                    print("Early stopping")
                    break
            else: # loss가 개선된 경우 계속 진행
                best_loss = val_loss
                patience_check = 0
>>>>>>> b768669a
                
            ## 최고 val acc 모델 갱신
            if val_acc > best_val_acc:
                print(f"New best model for val accuracy : {val_acc:4.2%}! saving the best model..")
                torch.save(model.module.state_dict(), f"{save_dir}/best.pth")
                best_val_acc = val_acc
            torch.save(model.module.state_dict(), f"{save_dir}/last.pth")
            
            # time
            sec = time.time()-midel_time # 종료 - 시작 (걸린 시간)
            times = str(datetime.timedelta(seconds=sec)) # 걸린시간 보기좋게 바꾸기
            short = times.split(".")[0] # 초 단위 까지만
            print(
                f"[Val] acc : {val_acc:4.2%}, loss: {val_loss:4.2} || "
                f"best acc : {best_val_acc:4.2%}, best loss: {best_val_loss:4.2} || "
                f"f1 score : {valid_f1_score.get_score :4.2} || epoch time {short}"
            )
<<<<<<< HEAD

=======
>>>>>>> b768669a
            wandb.log({"valid acc": val_acc, "valid loss": val_loss, 'valid_f1_score' : valid_f1_score.get_score},step = epoch)
            
            # early stop
            if val_loss > best_loss: # loss가 개선되지 않은 경우
                patience_check += 1
                if patience_check >= patience_limit: # early stopping 조건 만족 시 조기 종료
                    print("Early stopping")
                    break
                    
            else: # loss가 개선된 경우 계속 진행
                best_loss = val_loss
                patience_check = 0
                best_cm=valid_f1_score.get_cm
            print('early stopping patience', patience_check)
            print()
<<<<<<< HEAD
    # total time
    sec = time.time()- start_time # 종료 - 시작 (걸린 시간)
    times = str(datetime.timedelta(seconds=sec)) # 걸린시간 보기좋게 바꾸기
    short = times.split(".")[0] # 초 단위 까지만
    print(f'Total time : {short}')
    print(best_cm)
    wandb.finish()
    
    model_type = args.model_type
    # ---- making submission or inference ----
    if args.inference_make:
        test_dir = '/opt/ml/input/data/eval'
        
        if model_type == 'MaskBase':
            inference(test_dir, save_dir, save_dir, args) # model_dir -> load_model(saved_model 
        elif model_type == 'Mask':
            mask_inference(test_dir, save_dir, save_dir, args) # model_dir -> load_model(saved_model 
        elif model_type == 'Gender':
            gender_inference(test_dir, save_dir, save_dir, args) # model_dir -> load_model(saved_model 
        elif model_type == 'Age':
            age_inference(test_dir, save_dir, save_dir, args) # model_dir -> load_model(saved_model 
        elif model_type == 'MaskGender':
            maskgender_inference(test_dir, save_dir, save_dir, args) # model_dir -> load_model(saved_model 

        else:
            print('inference 파일 생성 에러')
=======
    print(best_cm)
    wandb.finish()
    
    # ---- making submission or inference ----
    if args.inference_make:
        test_dir = '/opt/ml/input/data/eval'
        inference(test_dir, save_dir, save_dir, args)
>>>>>>> b768669a
        
#     if args.submission_make:
#         submission(model, save_dir=save_dir)


if __name__ == '__main__':
    parser = argparse.ArgumentParser()

    # Data and model checkpoints directories
<<<<<<< HEAD
    parser.add_argument('--seed', type=int, default=111, help='random seed (default: 111)')
    parser.add_argument('--epochs', type=int, default=20, help='number of epochs to train (default: 20)')
    parser.add_argument('--dataset', type=str, default='MaskBaseDataset', help='dataset augmentation type (default: MaskPreprocessDataset)')
    parser.add_argument('--augmentation', type=str, default='BaseAugmentation', help='data augmentation type (default: YoonpyoAugmentation)')
    parser.add_argument("--resize", nargs="+", type=tuple, default=(512,384), help='resize size for image when training')
    parser.add_argument('--batch_size', type=int, default=32, help='input batch size for training (default: 32)')
    parser.add_argument('--valid_batch_size', type=int, default=32, help='input batch size for validing (default: 32)')
    parser.add_argument('--model', type=str, default='EfficientNetB3', help='model type (default: EfficientNetB3)')
    parser.add_argument('--optimizer', type=str, default='Adam', help='optimizer type (default: Adam)')
    parser.add_argument('--lr', type=float, default=1e-5, help='learning rate (default: 1e-5)')
    parser.add_argument('--val_ratio', type=float, default=0.2, help='ratio for validaton (default: 0.2)')
    parser.add_argument('--criterion', type=str, default='cross_entropy', help='criterion type (default: cross_entropy)')
=======
    parser.add_argument('--seed', type=int, default=42, help='random seed (default: 42)')
    parser.add_argument('--epochs', type=int, default=20, help='number of epochs to train (default: 10)')
    parser.add_argument('--dataset', type=str, default='MaskBaseDataset', help='dataset augmentation type (default: MaskBaseDataset)')
    parser.add_argument('--augmentation', type=str, default='BaseAugmentation', help='data augmentation type (default: BaseAugmentation)')
    parser.add_argument("--resize", nargs="+", type=tuple, default=(512,384), help='resize size for image when training')
    parser.add_argument('--batch_size', type=int, default=32, help='input batch size for training (default: 64)')
    parser.add_argument('--valid_batch_size', type=int, default=32, help='input batch size for validing (default: 64)')
    parser.add_argument('--model', type=str, default='BaseModel', help='model type (default: BaseModel)')
    parser.add_argument('--optimizer', type=str, default='Adam', help='optimizer type (default: Adam)')
    parser.add_argument('--lr', type=float, default=1e-5, help='learning rate (default: 1e-3)')
    parser.add_argument('--val_ratio', type=float, default=0.2, help='ratio for validaton (default: 0.2)')
    parser.add_argument('--criterion', type=str, default='focal_ce', help='criterion type (default: focal loss)')
>>>>>>> b768669a
    parser.add_argument('--lr_decay_step', type=int, default=20, help='learning rate scheduler deacy step (default: 20)')
    parser.add_argument('--log_interval', type=int, default=20, help='how many batches to wait before logging training status')
    parser.add_argument('--name', default='exp', help='model save at {SM_MODEL_DIR}/{name}')

    # Container environment
    parser.add_argument('--data_dir', type=str, default=os.environ.get('SM_CHANNEL_TRAIN', '/opt/ml/input/data/train/images'))
    parser.add_argument('--model_dir', type=str, default=os.environ.get('SM_MODEL_DIR', './model'))
#     parser.add_argument('--freeze', type=bool, default=False, help='model freeze (default: False)')
    parser.add_argument('--patience_limit', type=int, default=3, help='early stopping patience_limit (default: 3)')
<<<<<<< HEAD
    parser.add_argument('--exp_name', type=str, default='mask', help='wandb exp name (default: exp)')
    parser.add_argument('--inference_make', type=bool, default=True, help='inference make info (default : False)')
    parser.add_argument('--outlier_remove', type=bool, default=False, help='remove outlier (default : False)')
    parser.add_argument('--model_type', type=str, default='MaskBase', help = 'Mask or Gender or Age or MaskBase')
=======
    parser.add_argument('--exp_name', type=str, default='exp', help='wandb exp name (default: exp)')
    parser.add_argument('--inference_make', type=bool, default=True, help='inference make info (default : False)')
>>>>>>> b768669a
    args = parser.parse_args()
    print(args)

    data_dir = args.data_dir
    model_dir = args.model_dir

    train(data_dir, model_dir, args)<|MERGE_RESOLUTION|>--- conflicted
+++ resolved
@@ -19,22 +19,15 @@
 from torchvision.transforms import *
 from PIL import Image
 import seaborn as sns
-<<<<<<< HEAD
 import time
 import datetime
-=======
->>>>>>> b768669a
 
 from dataset import MaskBaseDataset, MaskDataset, GenderDataset, AgeDataset, MaskGenderDataset # dataset.py
 from dataset import TestDataset
 from loss import create_criterion # loss.py
 from f1score import get_F1_Score # f1score.py
 from submission import submission # submission.py
-<<<<<<< HEAD
 from inference import inference, mask_inference, gender_inference, age_inference, maskgender_inference # inference.py
-=======
-from inference import inference # inference.py
->>>>>>> b768669a
 import wandb
 
 
@@ -220,43 +213,11 @@
 
     # -- loss & metric
     criterion = create_criterion(args.criterion)  # default: cross_entropy
-<<<<<<< HEAD
-    opt_module = getattr(import_module("torch.optim"), args.optimizer)  # default: Adam
-    if args.optimizer == 'Adam':
-        optimizer = opt_module(
-            model.parameters(),
-            lr=args.lr,
-            weight_decay=5e-4, #adam: 5e-4
-            betas=(0.9,0.999), 
-            eps=1e-08  
-
-        )
-    elif args.optimizer == 'AdamW':
-        optimizer = opt_module(
-            model.parameters(),
-            lr=args.lr,
-            weight_decay=0.01, #adam: 5e-4
-            betas=(0.9,0.999), 
-            eps=1e-08  
-
-        )
-    else:
-        optimizer = opt_module(
-#         filter(lambda p: p.requires_grad, model.parameters()),
-        model.parameters(),
-        lr=args.lr,
-#         weight_decay=5e-4
-=======
     opt_module = getattr(import_module("torch.optim"), args.optimizer)  # default: SGD
     optimizer = opt_module(
-#       AdamW
-        model.parameters(),
+        filter(lambda p: p.requires_grad, model.parameters()),
         lr=args.lr,
-        weight_decay=0.01, #adam: 5e-4
-        betas=(0.9,0.999), 
-        eps=1e-08  
-        
->>>>>>> b768669a
+        weight_decay=5e-4
     )
         
     scheduler = StepLR(optimizer, args.lr_decay_step, gamma=0.5)
@@ -265,13 +226,7 @@
     logger = SummaryWriter(log_dir=save_dir)
     with open(os.path.join(save_dir, 'config.json'), 'w', encoding='utf-8') as f:
         json.dump(vars(args), f, ensure_ascii=False, indent=4)
-    
-    wandb.init(project = "Mask_Classification", config = wandb_config(args))
-    wandb.run.name = args.exp_name
-<<<<<<< HEAD
-    
-=======
->>>>>>> b768669a
+
     ## ---- starting train ----
     best_val_acc = 0
     best_val_loss = np.inf
@@ -349,26 +304,7 @@
             val_loss = np.sum(val_loss_items) / len(val_loader)
             val_acc = np.sum(val_acc_items) / len(val_set)
             best_val_loss = min(best_val_loss, val_loss)
-
-#                 if figure is None:
-#                     inputs_np = torch.clone(inputs).detach().cpu().permute(0, 2, 3, 1).numpy()
-#                     inputs_np = dataset_module.denormalize_image(inputs_np, dataset.mean, dataset.std)
-#                     figure = grid_image(
-#                         inputs_np, labels, preds, n=16, shuffle=args.dataset != "MaskSplitByProfileDataset"
-            
-<<<<<<< HEAD
-=======
-            # early stop
-            if val_loss > best_loss: # loss가 개선되지 않은 경우
-                patience_check += 1
-                if patience_check >= patience_limit:
-                    print("Early stopping")
-                    break
-            else: # loss가 개선된 경우 계속 진행
-                best_loss = val_loss
-                patience_check = 0
->>>>>>> b768669a
-                
+            
             ## 최고 val acc 모델 갱신
             if val_acc > best_val_acc:
                 print(f"New best model for val accuracy : {val_acc:4.2%}! saving the best model..")
@@ -385,11 +321,9 @@
                 f"best acc : {best_val_acc:4.2%}, best loss: {best_val_loss:4.2} || "
                 f"f1 score : {valid_f1_score.get_score :4.2} || epoch time {short}"
             )
-<<<<<<< HEAD
-
-=======
->>>>>>> b768669a
-            wandb.log({"valid acc": val_acc, "valid loss": val_loss, 'valid_f1_score' : valid_f1_score.get_score},step = epoch)
+            logger.add_scalar("Val/loss", val_loss, epoch)
+            logger.add_scalar("Val/accuracy", val_acc, epoch)
+            logger.add_figure("results", figure, epoch)
             
             # early stop
             if val_loss > best_loss: # loss가 개선되지 않은 경우
@@ -404,78 +338,26 @@
                 best_cm=valid_f1_score.get_cm
             print('early stopping patience', patience_check)
             print()
-<<<<<<< HEAD
-    # total time
-    sec = time.time()- start_time # 종료 - 시작 (걸린 시간)
-    times = str(datetime.timedelta(seconds=sec)) # 걸린시간 보기좋게 바꾸기
-    short = times.split(".")[0] # 초 단위 까지만
-    print(f'Total time : {short}')
-    print(best_cm)
-    wandb.finish()
-    
-    model_type = args.model_type
-    # ---- making submission or inference ----
-    if args.inference_make:
-        test_dir = '/opt/ml/input/data/eval'
-        
-        if model_type == 'MaskBase':
-            inference(test_dir, save_dir, save_dir, args) # model_dir -> load_model(saved_model 
-        elif model_type == 'Mask':
-            mask_inference(test_dir, save_dir, save_dir, args) # model_dir -> load_model(saved_model 
-        elif model_type == 'Gender':
-            gender_inference(test_dir, save_dir, save_dir, args) # model_dir -> load_model(saved_model 
-        elif model_type == 'Age':
-            age_inference(test_dir, save_dir, save_dir, args) # model_dir -> load_model(saved_model 
-        elif model_type == 'MaskGender':
-            maskgender_inference(test_dir, save_dir, save_dir, args) # model_dir -> load_model(saved_model 
-
-        else:
-            print('inference 파일 생성 에러')
-=======
-    print(best_cm)
-    wandb.finish()
-    
-    # ---- making submission or inference ----
-    if args.inference_make:
-        test_dir = '/opt/ml/input/data/eval'
-        inference(test_dir, save_dir, save_dir, args)
->>>>>>> b768669a
-        
-#     if args.submission_make:
-#         submission(model, save_dir=save_dir)
-
+    
+    # ---- making submission ----
+    submission(model, save_dir=save_dir)
 
 if __name__ == '__main__':
     parser = argparse.ArgumentParser()
 
     # Data and model checkpoints directories
-<<<<<<< HEAD
-    parser.add_argument('--seed', type=int, default=111, help='random seed (default: 111)')
+    parser.add_argument('--seed', type=int, default=111, help='random seed (default: 42 or 111)')
     parser.add_argument('--epochs', type=int, default=20, help='number of epochs to train (default: 20)')
-    parser.add_argument('--dataset', type=str, default='MaskBaseDataset', help='dataset augmentation type (default: MaskPreprocessDataset)')
-    parser.add_argument('--augmentation', type=str, default='BaseAugmentation', help='data augmentation type (default: YoonpyoAugmentation)')
-    parser.add_argument("--resize", nargs="+", type=tuple, default=(512,384), help='resize size for image when training')
-    parser.add_argument('--batch_size', type=int, default=32, help='input batch size for training (default: 32)')
-    parser.add_argument('--valid_batch_size', type=int, default=32, help='input batch size for validing (default: 32)')
-    parser.add_argument('--model', type=str, default='EfficientNetB3', help='model type (default: EfficientNetB3)')
-    parser.add_argument('--optimizer', type=str, default='Adam', help='optimizer type (default: Adam)')
-    parser.add_argument('--lr', type=float, default=1e-5, help='learning rate (default: 1e-5)')
-    parser.add_argument('--val_ratio', type=float, default=0.2, help='ratio for validaton (default: 0.2)')
-    parser.add_argument('--criterion', type=str, default='cross_entropy', help='criterion type (default: cross_entropy)')
-=======
-    parser.add_argument('--seed', type=int, default=42, help='random seed (default: 42)')
-    parser.add_argument('--epochs', type=int, default=20, help='number of epochs to train (default: 10)')
     parser.add_argument('--dataset', type=str, default='MaskBaseDataset', help='dataset augmentation type (default: MaskBaseDataset)')
     parser.add_argument('--augmentation', type=str, default='BaseAugmentation', help='data augmentation type (default: BaseAugmentation)')
     parser.add_argument("--resize", nargs="+", type=tuple, default=(512,384), help='resize size for image when training')
     parser.add_argument('--batch_size', type=int, default=32, help='input batch size for training (default: 64)')
     parser.add_argument('--valid_batch_size', type=int, default=32, help='input batch size for validing (default: 64)')
-    parser.add_argument('--model', type=str, default='BaseModel', help='model type (default: BaseModel)')
+    parser.add_argument('--model', type=str, default='EfficientNetB3', help='model type (default: EfficientNetB3)')
     parser.add_argument('--optimizer', type=str, default='Adam', help='optimizer type (default: Adam)')
     parser.add_argument('--lr', type=float, default=1e-5, help='learning rate (default: 1e-3)')
     parser.add_argument('--val_ratio', type=float, default=0.2, help='ratio for validaton (default: 0.2)')
-    parser.add_argument('--criterion', type=str, default='focal_ce', help='criterion type (default: focal loss)')
->>>>>>> b768669a
+    parser.add_argument('--criterion', type=str, default='cross_entropy', help='criterion type (default: cross_entropy)')
     parser.add_argument('--lr_decay_step', type=int, default=20, help='learning rate scheduler deacy step (default: 20)')
     parser.add_argument('--log_interval', type=int, default=20, help='how many batches to wait before logging training status')
     parser.add_argument('--name', default='exp', help='model save at {SM_MODEL_DIR}/{name}')
@@ -483,17 +365,11 @@
     # Container environment
     parser.add_argument('--data_dir', type=str, default=os.environ.get('SM_CHANNEL_TRAIN', '/opt/ml/input/data/train/images'))
     parser.add_argument('--model_dir', type=str, default=os.environ.get('SM_MODEL_DIR', './model'))
-#     parser.add_argument('--freeze', type=bool, default=False, help='model freeze (default: False)')
     parser.add_argument('--patience_limit', type=int, default=3, help='early stopping patience_limit (default: 3)')
-<<<<<<< HEAD
     parser.add_argument('--exp_name', type=str, default='mask', help='wandb exp name (default: exp)')
     parser.add_argument('--inference_make', type=bool, default=True, help='inference make info (default : False)')
     parser.add_argument('--outlier_remove', type=bool, default=False, help='remove outlier (default : False)')
     parser.add_argument('--model_type', type=str, default='MaskBase', help = 'Mask or Gender or Age or MaskBase')
-=======
-    parser.add_argument('--exp_name', type=str, default='exp', help='wandb exp name (default: exp)')
-    parser.add_argument('--inference_make', type=bool, default=True, help='inference make info (default : False)')
->>>>>>> b768669a
     args = parser.parse_args()
     print(args)
 
