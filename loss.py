--- conflicted
+++ resolved
@@ -69,11 +69,7 @@
                이후 true_dist와 pred의 원소별 곱의 합을 평균하여 반환합니다.
 
     '''
-<<<<<<< HEAD
-    def __init__(self, classes=3, smoothing=0.01, dim=-1):
-=======
     def __init__(self, classes=18, smoothing=0.01, dim=-1):
->>>>>>> b768669a
         super(LabelSmoothingLoss, self).__init__()
         self.confidence = 1.0 - smoothing
         self.smoothing = smoothing
@@ -184,13 +180,8 @@
     'focal': FocalLoss,
     'focal_ce': FocalLoss_ce,
     'label_smoothing': LabelSmoothingLoss,
-<<<<<<< HEAD
+    'cross_labelsmooth': CrossEntropyLossWithLabelSmoothing,
     'f1': F1Loss,
-    'cross_labelsmooth': CrossEntropyLossWithLabelSmoothing,
-=======
-    'cross_labelsmooth': CrossEntropyLossWithLabelSmoothing,
-    'f1': F1Loss    
->>>>>>> b768669a
 }
 
 
