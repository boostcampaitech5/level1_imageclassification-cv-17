--- conflicted
+++ resolved
@@ -78,13 +78,9 @@
     use_cuda = torch.cuda.is_available()
     device = torch.device("cuda" if use_cuda else "cpu")
 
-<<<<<<< HEAD
-    num_classes = MaskBaseDataset.num_classes  # 3
-=======
-    num_classes = MaskBaseDataset.num_classes  # 18
->>>>>>> b768669a
-    import_model = args.model
-    model = load_model(model_dir, num_classes, device, import_model).to(device) # load_model(saved_model, num_classes, device)
+    num_classes = MaskBaseDataset.num_classes  # 18 or 3 or 2
+    import_model = args.model
+    model = load_model(model_dir, num_classes, device, import_model).to(device)
     model.eval()
 
     img_root = os.path.join(data_dir, 'images')
@@ -358,7 +354,6 @@
 
     os.makedirs(output_dir, exist_ok=True)
 
-<<<<<<< HEAD
     if model_type == 'MaskBase':
         inference(data_dir, model_dir, output_dir, args) # model_dir -> load_model(saved_model 
     elif model_type == 'Mask':
@@ -371,7 +366,4 @@
         maskgender_inference(data_dir, model_dir, output_dir, args) # model_dir -> load_model(saved_model 
 
     else:
-        print('inference 파일 생성 에러')
-=======
-    inference(data_dir, model_dir, output_dir, args) # model_dir -> load_model(saved_model 
->>>>>>> b768669a
+        print('inference 파일 생성 에러')