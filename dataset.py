import os
import random
from collections import defaultdict
from enum import Enum
from typing import Tuple, List
import numpy as np
import torch
from PIL import Image
from PIL import ImageEnhance
from torch.utils.data import Dataset, Subset, random_split
<<<<<<< HEAD
from torchvision.transforms import * #Resize, ToTensor, Normalize, Compose, CenterCrop, ColorJitter
from torch.optim.lr_scheduler import StepLR
=======
from torchvision.transforms import *
from torch.optim.lr_scheduler import StepLR
from PIL import ImageEnhance
>>>>>>> b768669a

IMG_EXTENSIONS = [
    ".jpg", ".JPG", ".jpeg", ".JPEG", ".png",
    ".PNG", ".ppm", ".PPM", ".bmp", ".BMP",
]


def is_image_file(filename):
    '''
    IMG_EXTENSIONS에 있는 확장자 중 하나라도 파일명에 있다면 반환
        endswith : 문자열이 지정 문자열로 끝나는지 체크
    '''
    return any(filename.endswith(extension) for extension in IMG_EXTENSIONS)


class BaseAugmentation:
    def __init__(self, resize, mean, std, **args):
        self.transform = Compose([
            Resize(resize, Image.BILINEAR),
            ToTensor(),
            Normalize(mean=mean, std=std),
        ])

    def __call__(self, image):
        return self.transform(image)


class AddGaussianNoise(object):
    """
        transform 에 없는 기능들은 이런식으로 __init__, __call__, __repr__ 부분을
        직접 구현하여 사용할 수 있습니다.
    """

    def __init__(self, mean=0., std=1.):
        self.std = std
        self.mean = mean

    def __call__(self, tensor):
        return tensor + torch.randn(tensor.size()) * self.std + self.mean

    def __repr__(self):
        return self.__class__.__name__ + '(mean={0}, std={1})'.format(self.mean, self.std)

class CustomAugmentation:
    def __init__(self, resize, mean, std, **args):
        self.transform = Compose([
            CenterCrop((320, 256)),
            Resize(resize, Image.BILINEAR),
            ColorJitter(0.1, 0.1, 0.1, 0.1),
            ToTensor(),
            Normalize(mean=mean, std=std),
            AddGaussianNoise() #이거 넣으면 별로임
        ])

    def __call__(self, image):
        return self.transform(image)

class bestAugmentation:
    def __init__(self, resize, mean=(0.548, 0.504, 0.479), std=(0.237, 0.247, 0.246), **args):
        self.transform = Compose([
            CenterCrop((380,380)),
            RandomApply([transforms.ColorJitter(brightness=0.2, contrast=0.2, saturation=0.2, hue=0.2)], p=1),
            RandomApply([transforms.RandomHorizontalFlip(p=0.5)], p=1),
            ToTensor(),
            Normalize(mean=mean, std=std)
        ])

    def __call__(self, image):
        return self.transform(image)
    
class realAugmentation:
    def __init__(self, resize, mean=(0.548, 0.504, 0.479), std=(0.237, 0.247, 0.246), **args):
        self.transform = Compose([
            CenterCrop((380,380)),
            RandomApply([transforms.ColorJitter(brightness=0.2, contrast=0.3, saturation=0.2, hue=0.1)], p=1),
            Lambda(lambda img: ImageEnhance.Sharpness(img).enhance(4.0)),
            RandomApply([transforms.RandomHorizontalFlip(p=0.5)], p=1),
            ToTensor(),
            Normalize(mean=mean, std=std)
        ])

<<<<<<< HEAD
class YoonpyoAugmentation:
    def __init__(self, resize, mean=(0.548, 0.504, 0.479), std=(0.237, 0.247, 0.246), **args):
        self.transform = Compose([
            Resize(resize),
            CenterCrop((380,380)),
            ToTensor(),
            Normalize(mean=mean, std=std)
        ])

    def __call__(self, image):
        return self.transform(image)


class YoonpyoAugmentation_resize:
    def __init__(self, resize, mean=(0.548, 0.504, 0.479), std=(0.237, 0.247, 0.246), **args):
        self.transform = Compose([
            CenterCrop((380,380)),
            Resize(resize),
            ToTensor(),
            Normalize(mean=mean, std=std)
        ])

    def __call__(self, image):
        return self.transform(image)
    
class bestAugmentation:
    def __init__(self, resize, mean=(0.548, 0.504, 0.479), std=(0.237, 0.247, 0.246), **args):
        self.transform = Compose([
            CenterCrop((380,380)),
            RandomApply([transforms.ColorJitter(brightness=0.2, contrast=0.2, saturation=0.2, hue=0.2)], p=1),
            RandomApply([transforms.RandomHorizontalFlip(p=0.5)], p=1),
            ToTensor(),
            Normalize(mean=mean, std=std)
        ])

    def __call__(self, image):
        return self.transform(image)
    
class realAugmentation:
    def __init__(self, resize, mean=(0.548, 0.504, 0.479), std=(0.237, 0.247, 0.246), **args):
        self.transform = Compose([
            CenterCrop((380,380)),
            RandomApply([transforms.ColorJitter(brightness=0.2, contrast=0.3, saturation=0.2, hue=0.1)], p=1),
            Lambda(lambda img: ImageEnhance.Sharpness(img).enhance(4.0)),
            RandomApply([transforms.RandomHorizontalFlip(p=0.5)], p=1),
            ToTensor(),
            Normalize(mean=mean, std=std)
        ])

=======
>>>>>>> b768669a
    def __call__(self, image):
        return self.transform(image)

class MaskLabels(int, Enum):
    MASK = 0
    INCORRECT = 1
    NORMAL = 2


class GenderLabels(int, Enum):
    MALE = 0
    FEMALE = 1

    @classmethod
    def from_str(cls, value: str) -> int:
        value = value.lower()
        if value == "male":
            return cls.MALE
        elif value == "female":
            return cls.FEMALE
        else:
            raise ValueError(f"Gender value should be either 'male' or 'female', {value}")


class AgeLabels(int, Enum):
    YOUNG = 0
    MIDDLE = 1
    OLD = 2

    @classmethod
    def from_number(cls, value: str) -> int:
        try:
            value = int(value)
        except Exception:
            raise ValueError(f"Age value should be numeric, {value}")

        if value < 30:
            return cls.YOUNG
<<<<<<< HEAD
        elif value < 59: # 60 성능 저하
=======
        elif value < 59: #60
>>>>>>> b768669a
            return cls.MIDDLE
        else:
            return cls.OLD


class MaskBaseDataset(Dataset):
    num_classes = 3 * 2 * 3

    _file_names = {
        "mask1": MaskLabels.MASK,
        "mask2": MaskLabels.MASK,
        "mask3": MaskLabels.MASK,
        "mask4": MaskLabels.MASK,
        "mask5": MaskLabels.MASK,
        "incorrect_mask": MaskLabels.INCORRECT,
        "normal": MaskLabels.NORMAL
    }

    image_paths = []
    mask_labels = []
    gender_labels = []
    age_labels = []

    def __init__(self, data_dir, outlier_remove, mean=(0.548, 0.504, 0.479), std=(0.237, 0.247, 0.246), val_ratio=0.2):
        self.data_dir = data_dir
        self.mean = mean
        self.std = std
        self.val_ratio = val_ratio

        self.transform = None
        self.outlier_remove = outlier_remove
        self.setup()
        self.calc_statistics()

    def setup(self):
        profiles = os.listdir(self.data_dir)
        for profile in profiles:
            if profile.startswith("."):  # "." 로 시작하는 파일은 무시합니다
                continue

            img_folder = os.path.join(self.data_dir, profile)
            for file_name in os.listdir(img_folder):
                _file_name, ext = os.path.splitext(file_name)
                if _file_name not in self._file_names:  # "." 로 시작하는 파일 및 invalid 한 파일들은 무시합니다
                    continue

                img_path = os.path.join(self.data_dir, profile, file_name)  # (resized_data, 000004_male_Asian_54, mask1.jpg)
                mask_label = self._file_names[_file_name]

                id, gender, race, age = profile.split("_")
                if self.outlier_remove:
                    sex_mislabeled_profiles = ['001498-1', '004432', '006359', '006360', '006361', '006362']
                    if id in sex_mislabeled_profiles:
                        if gender == 'male':
                            gender == 'female'
                        else:
                            gender == 'male'
                gender_label = GenderLabels.from_str(gender)
                age_label = AgeLabels.from_number(age)

                self.image_paths.append(img_path)
                self.mask_labels.append(mask_label)
                self.gender_labels.append(gender_label)
                self.age_labels.append(age_label)

    def calc_statistics(self):
        has_statistics = self.mean is not None and self.std is not None
        if not has_statistics:
            print("[Warning] Calculating statistics... It can take a long time depending on your CPU machine")
            sums = []
            squared = []
            for image_path in self.image_paths[:3000]:
                image = np.array(Image.open(image_path)).astype(np.int32)
                sums.append(image.mean(axis=(0, 1)))
                squared.append((image ** 2).mean(axis=(0, 1)))

            self.mean = np.mean(sums, axis=0) / 255
            self.std = (np.mean(squared, axis=0) - self.mean ** 2) ** 0.5 / 255

    def set_transform(self, transform):
        self.transform = transform

    def __getitem__(self, index):
        assert self.transform is not None, ".set_tranform 메소드를 이용하여 transform 을 주입해주세요"

        image = self.read_image(index)
        mask_label = self.get_mask_label(index)
        gender_label = self.get_gender_label(index)
        age_label = self.get_age_label(index)
        multi_class_label = self.encode_multi_class(mask_label, gender_label, age_label)

        image_transform = self.transform(image)
        return image_transform, multi_class_label

    def __len__(self):
        return len(self.image_paths)

    def get_mask_label(self, index) -> MaskLabels:
        '''
        지정된 인덱스의 마스크 라벨을 반환합니다.
        '''
        return self.mask_labels[index]

    def get_gender_label(self, index) -> GenderLabels:
        '''
        지정된 인덱스의 성별 라벨을 반환합니다.
        '''
        return self.gender_labels[index]

    def get_age_label(self, index) -> AgeLabels:
        '''
        지정된 인덱스의 나이 라벨을 반환합니다.
        '''
        return self.age_labels[index]

    def read_image(self, index):
        '''
        지정된 인덱스의 이미지 데이터를 읽어들입니다.
        '''
        image_path = self.image_paths[index]
        return Image.open(image_path)

    @staticmethod
    def encode_multi_class(mask_label, gender_label, age_label) -> int:
        '''
        다중 클래스 분류를 위해 세 개의 라벨을 하나의 숫자로 인코딩
        '''
        return mask_label * 6 + gender_label * 3 + age_label

    @staticmethod
    def decode_multi_class(multi_class_label) -> Tuple[MaskLabels, GenderLabels, AgeLabels]:
        '''
        인코딩된 숫자를 세 개의 라벨로 디코딩
        '''
        mask_label = (multi_class_label // 6) % 3
        gender_label = (multi_class_label // 3) % 2
        age_label = multi_class_label % 3
        return mask_label, gender_label, age_label

    @staticmethod
    def denormalize_image(image, mean, std):
        '''
        이미지의 정규화된 값을 원래 픽셀 값으로 변환합니다.
        '''
        img_cp = image.copy()
        img_cp *= std
        img_cp += mean
        img_cp *= 255.0
        img_cp = np.clip(img_cp, 0, 255).astype(np.uint8)
        return img_cp

    def split_dataset(self) -> Tuple[Subset, Subset]:
        """
        데이터셋을 train 과 val 로 나눕니다,
        pytorch 내부의 torch.utils.data.random_split 함수를 사용하여
        torch.utils.data.Subset 클래스 둘로 나눕니다.
        구현이 어렵지 않으니 구글링 혹은 IDE (e.g. pycharm) 의 navigation 기능을 통해 코드를 한 번 읽어보는 것을 추천드립니다^^
        """
        n_val = int(len(self) * self.val_ratio)
        n_train = len(self) - n_val
        train_set, val_set = random_split(self, [n_train, n_val])
        return train_set, val_set
    

class MaskDataset(Dataset):
    num_classes = 3

    _file_names = {
        "mask1": MaskLabels.MASK,
        "mask2": MaskLabels.MASK,
        "mask3": MaskLabels.MASK,
        "mask4": MaskLabels.MASK,
        "mask5": MaskLabels.MASK,
        "incorrect_mask": MaskLabels.INCORRECT,
        "normal": MaskLabels.NORMAL
    }

    
    def __init__(self, data_dir, outlier_remove, mean=(0.548, 0.504, 0.479), std=(0.237, 0.247, 0.246), val_ratio=0.2):
        self.data_dir = data_dir
        self.mean = mean
        self.std = std
        self.val_ratio = val_ratio
        self.image_paths = []
        self.mask_labels = []
        
#         self.gender_labels = []
#         self.age_labels = []
        self.outlier_remove = outlier_remove
        
        self.label_paths = {i:[] for i in range(3)} # MASK = 0, INCORRECT = 1, NORMAL = 2
        
        self.transform = None
        self.setup()
        self.calc_statistics()
        

    def setup(self):
        profiles = os.listdir(self.data_dir)
        for profile in profiles:
            if profile.startswith("."):  # "." 로 시작하는 파일은 무시합니다
                continue

            img_folder = os.path.join(self.data_dir, profile)
            for file_name in os.listdir(img_folder):
                _file_name, ext = os.path.splitext(file_name)
                if _file_name not in self._file_names:  # "." 로 시작하는 파일 및 invalid 한 파일들은 무시합니다
                    continue

                img_path = os.path.join(self.data_dir, profile, file_name)  # (resized_data, 000004_male_Asian_54, mask1.jpg)
                
                mask_label = self._file_names[_file_name]

                id, gender, race, age = profile.split("_")
                if self.outlier_remove:
                    sex_mislabeled_profiles = ['001498-1', '004432', '006359', '006360', '006361', '006362']
                    if id in sex_mislabeled_profiles:
                        if gender == 'male':
                            gender == 'female'
                        else:
                            gender == 'male'
#                 gender_label = GenderLabels.from_str(gender)
#                 age_label = AgeLabels.from_number(age)

                self.image_paths.append(img_path)
                self.mask_labels.append(mask_label)
#                 self.gender_labels.append(gender_label)
#                 self.age_labels.append(age_label)
#                 idx = MaskBaseDataset.encode_multi_class(mask_label, gender_label, age_label) 
                self.label_paths[mask_label].append(img_path)

    def calc_statistics(self):
        has_statistics = self.mean is not None and self.std is not None
        if not has_statistics:
            print("[Warning] Calculating statistics... It can take a long time depending on your CPU machine")
            sums = []
            squared = []
            for image_path in self.image_paths[:3000]:
                image = np.array(Image.open(image_path)).astype(np.int32)
                sums.append(image.mean(axis=(0, 1)))
                squared.append((image ** 2).mean(axis=(0, 1)))

            self.mean = np.mean(sums, axis=0) / 255
            self.std = (np.mean(squared, axis=0) - self.mean ** 2) ** 0.5 / 255

    def set_transform(self, transform):
        self.transform = transform

    def __getitem__(self, index):
        assert self.transform is not None, ".set_tranform 메소드를 이용하여 transform 을 주입해주세요"

        image = self.read_image(index)
        mask_label = self.get_mask_label(index)
#         gender_label = self.get_gender_label(index)
#         age_label = self.get_age_label(index)
#         multi_class_label = self.encode_multi_class(mask_label, gender_label, age_label)

        image_transform = self.transform(image)
        return image_transform, mask_label

    def __len__(self):
        return len(self.image_paths)

    def get_mask_label(self, index) -> MaskLabels:
        '''
        지정된 인덱스의 마스크 라벨을 반환합니다.
        '''
        return self.mask_labels[index]

#     def get_gender_label(self, index) -> GenderLabels:
#         '''
#         지정된 인덱스의 성별 라벨을 반환합니다.
#         '''
#         return self.gender_labels[index]

#     def get_age_label(self, index) -> AgeLabels:
#         '''
#         지정된 인덱스의 나이 라벨을 반환합니다.
#         '''
#         return self.age_labels[index]

    def read_image(self, index):
        '''
        지정된 인덱스의 이미지 데이터를 읽어들입니다.
        '''
        image_path = self.image_paths[index]
        return Image.open(image_path)

#     @staticmethod
#     def encode_multi_class(mask_label, gender_label, age_label) -> int:
#         '''
#         다중 클래스 분류를 위해 세 개의 라벨을 하나의 숫자로 인코딩
#         '''
#         return mask_label * 6 + gender_label * 3 + age_label

#     @staticmethod
#     def decode_multi_class(multi_class_label) -> Tuple[MaskLabels, GenderLabels, AgeLabels]:
#         '''
#         인코딩된 숫자를 세 개의 라벨로 디코딩
#         '''
#         mask_label = (multi_class_label // 6) % 3
#         gender_label = (multi_class_label // 3) % 2
#         age_label = multi_class_label % 3
#         return mask_label, gender_label, age_label

    @staticmethod
    def denormalize_image(image, mean, std):
        '''
        이미지의 정규화된 값을 원래 픽셀 값으로 변환합니다.
        '''
        img_cp = image.copy()
        img_cp *= std
        img_cp += mean
        img_cp *= 255.0
        img_cp = np.clip(img_cp, 0, 255).astype(np.uint8)
        return img_cp

    def split_dataset(self) -> Tuple[Subset, Subset]:
        """
        데이터셋을 train 과 val 로 나눕니다,
        pytorch 내부의 torch.utils.data.random_split 함수를 사용하여
        torch.utils.data.Subset 클래스 둘로 나눕니다.
        구현이 어렵지 않으니 구글링 혹은 IDE (e.g. pycharm) 의 navigation 기능을 통해 코드를 한 번 읽어보는 것을 추천드립니다^^
        """
        n_val = int(len(self) * self.val_ratio)
        n_train = len(self) - n_val
        train_set, val_set = random_split(self, [n_train, n_val])
        return train_set, val_set
    

class GenderDataset(Dataset):
    num_classes = 2
    
    _file_names = {
        "mask1": MaskLabels.MASK,
        "mask2": MaskLabels.MASK,
        "mask3": MaskLabels.MASK,
        "mask4": MaskLabels.MASK,
        "mask5": MaskLabels.MASK,
        "incorrect_mask": MaskLabels.INCORRECT,
        "normal": MaskLabels.NORMAL
    }
    
    def __init__(self, data_dir, outlier_remove, mean=(0.548, 0.504, 0.479), std=(0.237, 0.247, 0.246), val_ratio=0.2):
        self.data_dir = data_dir
        self.mean = mean
        self.std = std
        self.val_ratio = val_ratio
        self.image_paths = []
#         self.mask_labels = []
        self.gender_labels = []
#         self.age_labels = []
        self.outlier_remove = outlier_remove
        
        self.label_paths = {i:[] for i in range(2)} # male 0, female 1
        
        self.transform = None
        self.setup()
        self.calc_statistics()
        

    def setup(self):
        profiles = os.listdir(self.data_dir)
        for profile in profiles:
            if profile.startswith("."):  # "." 로 시작하는 파일은 무시합니다
                continue

<<<<<<< HEAD
            img_folder = os.path.join(self.data_dir, profile)
            for file_name in os.listdir(img_folder):
                _file_name, ext = os.path.splitext(file_name)
                if _file_name not in self._file_names:  # "." 로 시작하는 파일 및 invalid 한 파일들은 무시합니다
                    continue

                img_path = os.path.join(self.data_dir, profile, file_name)  # (resized_data, 000004_male_Asian_54, mask1.jpg)
                
#                 mask_label = self._file_names[_file_name]

                id, gender, race, age = profile.split("_")
                if self.outlier_remove:
                    sex_mislabeled_profiles = ['001498-1', '004432', '006359', '006360', '006361', '006362']
                    if id in sex_mislabeled_profiles:
                        if gender == 'male':
                            gender == 'female'
                        else:
                            gender == 'male'
                gender_label = GenderLabels.from_str(gender)
#                 age_label = AgeLabels.from_number(age)

                self.image_paths.append(img_path)
#                 self.mask_labels.append(mask_label)
                self.gender_labels.append(gender_label)
#                 self.age_labels.append(age_label)
#                 idx = MaskBaseDataset.encode_multi_class(mask_label, gender_label, age_label) 
                self.label_paths[gender_label].append(img_path)

    def calc_statistics(self):
        has_statistics = self.mean is not None and self.std is not None
        if not has_statistics:
            print("[Warning] Calculating statistics... It can take a long time depending on your CPU machine")
            sums = []
            squared = []
            for image_path in self.image_paths[:3000]:
                image = np.array(Image.open(image_path)).astype(np.int32)
                sums.append(image.mean(axis=(0, 1)))
                squared.append((image ** 2).mean(axis=(0, 1)))

            self.mean = np.mean(sums, axis=0) / 255
            self.std = (np.mean(squared, axis=0) - self.mean ** 2) ** 0.5 / 255

    def set_transform(self, transform):
        self.transform = transform
=======
class TestDataset(Dataset):
    def __init__(self, img_paths, resize=(512, 384), mean=(0.548, 0.504, 0.479), std=(0.237, 0.247, 0.246)):
        self.img_paths = img_paths
        self.transform = Compose([
            Resize(resize, Image.BILINEAR),
            ToTensor(),
            Normalize(mean=mean, std=std),
        ])
>>>>>>> b768669a

    def __getitem__(self, index):
        assert self.transform is not None, ".set_tranform 메소드를 이용하여 transform 을 주입해주세요"

        image = self.read_image(index)
#         mask_label = self.get_mask_label(index)
        gender_label = self.get_gender_label(index)
#         age_label = self.get_age_label(index)
#         multi_class_label = self.encode_multi_class(mask_label, gender_label, age_label)

        image_transform = self.transform(image)
        return image_transform, gender_label

    def __len__(self):
<<<<<<< HEAD
        return len(self.image_paths)

#     def get_mask_label(self, index) -> MaskLabels:
#         '''
#         지정된 인덱스의 마스크 라벨을 반환합니다.
#         '''
#         return self.mask_labels[index]

    def get_gender_label(self, index) -> GenderLabels:
        '''
        지정된 인덱스의 성별 라벨을 반환합니다.
        '''
        return self.gender_labels[index]

#     def get_age_label(self, index) -> AgeLabels:
#         '''
#         지정된 인덱스의 나이 라벨을 반환합니다.
#         '''
#         return self.age_labels[index]

    def read_image(self, index):
        '''
        지정된 인덱스의 이미지 데이터를 읽어들입니다.
        '''
        image_path = self.image_paths[index]
        return Image.open(image_path)

#     @staticmethod
#     def encode_multi_class(mask_label, gender_label, age_label) -> int:
#         '''
#         다중 클래스 분류를 위해 세 개의 라벨을 하나의 숫자로 인코딩
#         '''
#         return mask_label * 6 + gender_label * 3 + age_label

#     @staticmethod
#     def decode_multi_class(multi_class_label) -> Tuple[MaskLabels, GenderLabels, AgeLabels]:
#         '''
#         인코딩된 숫자를 세 개의 라벨로 디코딩
#         '''
#         mask_label = (multi_class_label // 6) % 3
#         gender_label = (multi_class_label // 3) % 2
#         age_label = multi_class_label % 3
#         return mask_label, gender_label, age_label

    @staticmethod
    def denormalize_image(image, mean, std):
        '''
        이미지의 정규화된 값을 원래 픽셀 값으로 변환합니다.
        '''
        img_cp = image.copy()
        img_cp *= std
        img_cp += mean
        img_cp *= 255.0
        img_cp = np.clip(img_cp, 0, 255).astype(np.uint8)
        return img_cp

    def split_dataset(self) -> Tuple[Subset, Subset]:
        """
        데이터셋을 train 과 val 로 나눕니다,
        pytorch 내부의 torch.utils.data.random_split 함수를 사용하여
        torch.utils.data.Subset 클래스 둘로 나눕니다.
        구현이 어렵지 않으니 구글링 혹은 IDE (e.g. pycharm) 의 navigation 기능을 통해 코드를 한 번 읽어보는 것을 추천드립니다^^
        """
        n_val = int(len(self) * self.val_ratio)
        n_train = len(self) - n_val
        train_set, val_set = random_split(self, [n_train, n_val])
        return train_set, val_set
    
class AgeDataset(Dataset):
    num_classes = 3
    
    _file_names = {
        "mask1": MaskLabels.MASK,
        "mask2": MaskLabels.MASK,
        "mask3": MaskLabels.MASK,
        "mask4": MaskLabels.MASK,
        "mask5": MaskLabels.MASK,
        "incorrect_mask": MaskLabels.INCORRECT,
        "normal": MaskLabels.NORMAL
    }
    
    def __init__(self, data_dir, outlier_remove, mean=(0.548, 0.504, 0.479), std=(0.237, 0.247, 0.246), val_ratio=0.2):
        self.data_dir = data_dir
        self.mean = mean
        self.std = std
        self.val_ratio = val_ratio
        self.image_paths = []
#         self.mask_labels = []
#         self.gender_labels = []
        self.age_labels = []
        self.outlier_remove = outlier_remove
        
        self.label_paths = {i:[] for i in range(3)} # 0~30 : 0, 31~58 : 1, 59~ : 2
        
        self.transform = None
        self.setup()
        self.calc_statistics()
        

    def setup(self):
        profiles = os.listdir(self.data_dir)
        for profile in profiles:
            if profile.startswith("."):  # "." 로 시작하는 파일은 무시합니다
                continue

            img_folder = os.path.join(self.data_dir, profile)
            for file_name in os.listdir(img_folder):
                _file_name, ext = os.path.splitext(file_name)
                if _file_name not in self._file_names:  # "." 로 시작하는 파일 및 invalid 한 파일들은 무시합니다
                    continue

                img_path = os.path.join(self.data_dir, profile, file_name)  # (resized_data, 000004_male_Asian_54, mask1.jpg)
                
#                 mask_label = self._file_names[_file_name]

                id, gender, race, age = profile.split("_")
#                 if self.outlier_remove:
#                     sex_mislabeled_profiles = ['001498-1', '004432', '006359', '006360', '006361', '006362']
#                     if id in sex_mislabeled_profiles:
#                         if gender == 'male':
#                             gender == 'female'
#                         else:
#                             gender == 'male'
#                 gender_label = GenderLabels.from_str(gender)
                age_label = AgeLabels.from_number(age)

                self.image_paths.append(img_path)
#                 self.mask_labels.append(mask_label)
#                 self.gender_labels.append(gender_label)
                self.age_labels.append(age_label)
#                 idx = MaskBaseDataset.encode_multi_class(mask_label, gender_label, age_label) 
                self.label_paths[age_label].append(img_path)

    def calc_statistics(self):
        has_statistics = self.mean is not None and self.std is not None
        if not has_statistics:
            print("[Warning] Calculating statistics... It can take a long time depending on your CPU machine")
            sums = []
            squared = []
            for image_path in self.image_paths[:3000]:
                image = np.array(Image.open(image_path)).astype(np.int32)
                sums.append(image.mean(axis=(0, 1)))
                squared.append((image ** 2).mean(axis=(0, 1)))

            self.mean = np.mean(sums, axis=0) / 255
            self.std = (np.mean(squared, axis=0) - self.mean ** 2) ** 0.5 / 255

    def set_transform(self, transform):
        self.transform = transform

    def __getitem__(self, index):
        assert self.transform is not None, ".set_tranform 메소드를 이용하여 transform 을 주입해주세요"

        image = self.read_image(index)
#         mask_label = self.get_mask_label(index)
#         gender_label = self.get_gender_label(index)
        age_label = self.get_age_label(index)
#         multi_class_label = self.encode_multi_class(mask_label, gender_label, age_label)

        image_transform = self.transform(image)
        return image_transform, age_label

    def __len__(self):
        return len(self.image_paths)

#     def get_mask_label(self, index) -> MaskLabels:
#         '''
#         지정된 인덱스의 마스크 라벨을 반환합니다.
#         '''
#         return self.mask_labels[index]

#     def get_gender_label(self, index) -> GenderLabels:
#         '''
#         지정된 인덱스의 성별 라벨을 반환합니다.
#         '''
#         return self.gender_labels[index]

    def get_age_label(self, index) -> AgeLabels:
        '''
        지정된 인덱스의 나이 라벨을 반환합니다.
        '''
        return self.age_labels[index]

    def read_image(self, index):
        '''
        지정된 인덱스의 이미지 데이터를 읽어들입니다.
        '''
        image_path = self.image_paths[index]
        return Image.open(image_path)

#     @staticmethod
#     def encode_multi_class(mask_label, gender_label, age_label) -> int:
#         '''
#         다중 클래스 분류를 위해 세 개의 라벨을 하나의 숫자로 인코딩
#         '''
#         return mask_label * 6 + gender_label * 3 + age_label

#     @staticmethod
#     def decode_multi_class(multi_class_label) -> Tuple[MaskLabels, GenderLabels, AgeLabels]:
#         '''
#         인코딩된 숫자를 세 개의 라벨로 디코딩
#         '''
#         mask_label = (multi_class_label // 6) % 3
#         gender_label = (multi_class_label // 3) % 2
#         age_label = multi_class_label % 3
#         return mask_label, gender_label, age_label

    @staticmethod
    def denormalize_image(image, mean, std):
        '''
        이미지의 정규화된 값을 원래 픽셀 값으로 변환합니다.
        '''
        img_cp = image.copy()
        img_cp *= std
        img_cp += mean
        img_cp *= 255.0
        img_cp = np.clip(img_cp, 0, 255).astype(np.uint8)
        return img_cp

    def split_dataset(self) -> Tuple[Subset, Subset]:
        """
        데이터셋을 train 과 val 로 나눕니다,
        pytorch 내부의 torch.utils.data.random_split 함수를 사용하여
        torch.utils.data.Subset 클래스 둘로 나눕니다.
        구현이 어렵지 않으니 구글링 혹은 IDE (e.g. pycharm) 의 navigation 기능을 통해 코드를 한 번 읽어보는 것을 추천드립니다^^
        """
        n_val = int(len(self) * self.val_ratio)
        n_train = len(self) - n_val
        train_set, val_set = random_split(self, [n_train, n_val])
        return train_set, val_set
    
class MaskBaseDataset(Dataset):
    num_classes = 3 * 2

    _file_names = {
        "mask1": MaskLabels.MASK,
        "mask2": MaskLabels.MASK,
        "mask3": MaskLabels.MASK,
        "mask4": MaskLabels.MASK,
        "mask5": MaskLabels.MASK,
        "incorrect_mask": MaskLabels.INCORRECT,
        "normal": MaskLabels.NORMAL
    }

#     image_paths = []
#     mask_labels = []
#     gender_labels = []
#     age_labels = []

    def __init__(self, data_dir, outlier_remove, mean=(0.548, 0.504, 0.479), std=(0.237, 0.247, 0.246), val_ratio=0.2):
        self.data_dir = data_dir
        self.mean = mean
        self.std = std
        self.val_ratio = val_ratio

        self.transform = None
        self.image_paths = []
        self.mask_labels = []
        self.gender_labels = []
#         self.age_labels = []
        self.outlier_remove = outlier_remove
        self.setup()
        self.calc_statistics()

    def setup(self):
        profiles = os.listdir(self.data_dir)
        for profile in profiles:
            if profile.startswith("."):  # "." 로 시작하는 파일은 무시합니다
                continue

            img_folder = os.path.join(self.data_dir, profile)
            for file_name in os.listdir(img_folder):
                _file_name, ext = os.path.splitext(file_name)
                if _file_name not in self._file_names:  # "." 로 시작하는 파일 및 invalid 한 파일들은 무시합니다
                    continue

                img_path = os.path.join(self.data_dir, profile, file_name)  # (resized_data, 000004_male_Asian_54, mask1.jpg)
                mask_label = self._file_names[_file_name]

                id, gender, race, age = profile.split("_")
                if self.outlier_remove:
                    sex_mislabeled_profiles = ['001498-1', '004432', '006359', '006360', '006361', '006362']
                    if id in sex_mislabeled_profiles:
                        if gender == 'male':
                            gender == 'female'
                        else:
                            gender == 'male'
                gender_label = GenderLabels.from_str(gender)
#                 age_label = AgeLabels.from_number(age)

                self.image_paths.append(img_path)
                self.mask_labels.append(mask_label)
                self.gender_labels.append(gender_label)
#                 self.age_labels.append(age_label)

    def calc_statistics(self):
        has_statistics = self.mean is not None and self.std is not None
        if not has_statistics:
            print("[Warning] Calculating statistics... It can take a long time depending on your CPU machine")
            sums = []
            squared = []
            for image_path in self.image_paths[:3000]:
                image = np.array(Image.open(image_path)).astype(np.int32)
                sums.append(image.mean(axis=(0, 1)))
                squared.append((image ** 2).mean(axis=(0, 1)))

            self.mean = np.mean(sums, axis=0) / 255
            self.std = (np.mean(squared, axis=0) - self.mean ** 2) ** 0.5 / 255

    def set_transform(self, transform):
        self.transform = transform

    def __getitem__(self, index):
        assert self.transform is not None, ".set_tranform 메소드를 이용하여 transform 을 주입해주세요"

        image = self.read_image(index)
        mask_label = self.get_mask_label(index)
        gender_label = self.get_gender_label(index)
#         age_label = self.get_age_label(index)
        multi_class_label = self.encode_multi_class(mask_label, gender_label)

        image_transform = self.transform(image)
        return image_transform, multi_class_label

    def __len__(self):
        return len(self.image_paths)

    def get_mask_label(self, index) -> MaskLabels:
        '''
        지정된 인덱스의 마스크 라벨을 반환합니다.
        '''
        return self.mask_labels[index]

    def get_gender_label(self, index) -> GenderLabels:
        '''
        지정된 인덱스의 성별 라벨을 반환합니다.
        '''
        return self.gender_labels[index]

#     def get_age_label(self, index) -> AgeLabels:
#         '''
#         지정된 인덱스의 나이 라벨을 반환합니다.
#         '''
#         return self.age_labels[index]

    def read_image(self, index):
        '''
        지정된 인덱스의 이미지 데이터를 읽어들입니다.
        '''
        image_path = self.image_paths[index]
        return Image.open(image_path)

    @staticmethod
    def encode_multi_class(mask_label, gender_label) -> int:
        '''
        다중 클래스 분류를 위해 세 개의 라벨을 하나의 숫자로 인코딩
        '''
        return mask_label * 6 + gender_label * 3# + age_label

    @staticmethod
    def decode_multi_class(multi_class_label) -> Tuple[MaskLabels, GenderLabels]:
        '''
        인코딩된 숫자를 세 개의 라벨로 디코딩
        '''
        mask_label = (multi_class_label // 6) % 3
        gender_label = (multi_class_label // 3) % 2
#         age_label = multi_class_label % 3
        return mask_label, gender_label#, age_label

    @staticmethod
    def denormalize_image(image, mean, std):
        '''
        이미지의 정규화된 값을 원래 픽셀 값으로 변환합니다.
        '''
        img_cp = image.copy()
        img_cp *= std
        img_cp += mean
        img_cp *= 255.0
        img_cp = np.clip(img_cp, 0, 255).astype(np.uint8)
        return img_cp

    def split_dataset(self) -> Tuple[Subset, Subset]:
        """
        데이터셋을 train 과 val 로 나눕니다,
        pytorch 내부의 torch.utils.data.random_split 함수를 사용하여
        torch.utils.data.Subset 클래스 둘로 나눕니다.
        구현이 어렵지 않으니 구글링 혹은 IDE (e.g. pycharm) 의 navigation 기능을 통해 코드를 한 번 읽어보는 것을 추천드립니다^^
        """
        n_val = int(len(self) * self.val_ratio)
        n_train = len(self) - n_val
        train_set, val_set = random_split(self, [n_train, n_val])
        return train_set, val_set
    


class MaskSplitByProfileDataset(MaskBaseDataset):
    """
        train / val 나누는 기준을 이미지에 대해서 random 이 아닌
        사람(profile)을 기준으로 나눕니다.
        구현은 val_ratio 에 맞게 train / val 나누는 것을 이미지 전체가 아닌 사람(profile)에 대해서 진행하여 indexing 을 합니다
        이후 `split_dataset` 에서 index 에 맞게 Subset 으로 dataset 을 분기합니다.
    """

    def __init__(self, data_dir, outlier_remove, mean=(0.548, 0.504, 0.479), std=(0.237, 0.247, 0.246), val_ratio=0.2):
        self.indices = defaultdict(list)
        super().__init__(data_dir, outlier_remove, mean, std, val_ratio)
        self.outlier_remove = outlier_remove

    @staticmethod
    def _split_profile(profiles, val_ratio):
        length = len(profiles)
        n_val = int(length * val_ratio)

        val_indices = set(random.sample(range(length), k=n_val))
        train_indices = set(range(length)) - val_indices
        return {
            "train": train_indices,
            "val": val_indices
        }

    def setup(self):
        '''
        데이터셋을 설정하는 메서드
        profiles:  data_dir 디렉토리에 있는 모든 프로필 디렉토리 이름을 리스트로 저장
        val_ratio : 비율에 따라 train과 validation 데이터셋에 포함될 프로필을 나눔
        나누어진 train_indices와 val_indices를 사용하여 indices 딕셔너리에 train과 validation에 해당하는 인덱스를 저장함
        image_paths, mask_labels, gender_labels, age_labels 리스트에 각 이미지의 경로, 마스크, 성별, 연령 정보를 저장
        indices 딕셔너리에 저장한 인덱스를 사용하여 Subset으로 데이터셋을 나누어줍니다
        '''
        profiles = os.listdir(self.data_dir)
        profiles = [profile for profile in profiles if not profile.startswith(".")]
        split_profiles = self._split_profile(profiles, self.val_ratio)

        cnt = 0
        for phase, indices in split_profiles.items():
            for _idx in indices:
                profile = profiles[_idx]
                img_folder = os.path.join(self.data_dir, profile)
                for file_name in os.listdir(img_folder):
                    _file_name, ext = os.path.splitext(file_name)
                    if _file_name not in self._file_names:  # "." 로 시작하는 파일 및 invalid 한 파일들은 무시합니다
                        continue

                    img_path = os.path.join(self.data_dir, profile, file_name)  # (resized_data, 000004_male_Asian_54, mask1.jpg)
                    mask_label = self._file_names[_file_name]

                    id, gender, race, age = profile.split("_")
                    if self.outlier_remove:
                        sex_mislabeled_profiles = ['001498-1', '004432', '006359', '006360', '006361', '006362']
                        if id in sex_mislabeled_profiles:
                            if gender == 'male':
                                gender == 'female'
                            else:
                                gender == 'male'
                    gender_label = GenderLabels.from_str(gender)
                    age_label = AgeLabels.from_number(age)

                    self.image_paths.append(img_path)
                    self.mask_labels.append(mask_label)
                    self.gender_labels.append(gender_label)
                    self.age_labels.append(age_label)

                    self.indices[phase].append(cnt)
                    cnt += 1

    def split_dataset(self) -> List[Subset]:
        '''
        Subset의 리스트를 반환
        리스트의 각 요소는 indices 딕셔너리에 저장한 인덱스를 사용하여 MaskSplitByProfileDataset 클래스를 Subset으로 나눈 결과임

        '''
        return [Subset(self, indices) for phase, indices in self.indices.items()]

###### TestDataset ##########

# class TestDataset(Dataset):
#     def __init__(self, img_paths, resize=(512, 384), mean=(0.548, 0.504, 0.479), std=(0.237, 0.247, 0.246)):
#         self.img_paths = img_paths
#         self.transform = Compose([
#             Resize(resize, Image.BILINEAR),
#             ToTensor(),
#             Normalize(mean=mean, std=std),
#         ])
=======
        return len(self.img_paths)

# class TestDataset(Dataset):
#     def __init__(self, img_paths, transform):
#         self.img_paths = img_paths
#         self.transform = transform
>>>>>>> b768669a

#     def __getitem__(self, index):
#         image = Image.open(self.img_paths[index])

#         if self.transform:
#             image = self.transform(image)
#         return image

#     def __len__(self):
<<<<<<< HEAD
#         return len(self.img_paths)

class TestDataset(Dataset):
    def __init__(self, img_paths, resize=(512, 384), mean=(0.548, 0.504, 0.479), std=(0.237, 0.247, 0.246)):
        self.img_paths = img_paths
        self.transform = Compose([
            Resize(resize, Image.BILINEAR),
            ToTensor(),
            Normalize(mean=mean, std=std),
        ])

    def __getitem__(self, index):
        image = Image.open(self.img_paths[index])

        if self.transform:
            image = self.transform(image)
        return image

    def __len__(self):
        return len(self.img_paths)

class SM_TestDataset(Dataset):
    def __init__(self, img_paths, transform):
        self.img_paths = img_paths
        self.transform = transform

    def __getitem__(self, index):
        image = Image.open(self.img_paths[index])

        if self.transform:
            image = self.transform(image)
        return image

    def __len__(self):
        return len(self.img_paths)
    
    
class MaskPreprocessDataset(Dataset):
    num_classes = 3 * 2 * 3

    _file_names = {
        "mask1": MaskLabels.MASK,
        "mask2": MaskLabels.MASK,
        "mask3": MaskLabels.MASK,
        "mask4": MaskLabels.MASK,
        "mask5": MaskLabels.MASK,
        "incorrect_mask": MaskLabels.INCORRECT,
        "normal": MaskLabels.NORMAL
    }

    #      move -> init
    #     image_paths = []
    #     mask_labels = []
    #     gender_labels = []
    #     age_labels = []

    def __init__(self, data_dir, outlier_remove, mean=(0.548, 0.504, 0.479), std=(0.237, 0.247, 0.246), val_ratio=0.2):
        self.data_dir = data_dir
        self.mean = mean
        self.std = std
        self.val_ratio = val_ratio
        self.image_paths = []
        self.mask_labels = []
        self.gender_labels = []
        self.age_labels = []
        self.outlier_remove = outlier_remove

        self.label_paths = {i: [] for i in range(18)}

        self.transform = None
        self.setup()
        self.calc_statistics()

    def setup(self):
        profiles = os.listdir(self.data_dir)
        for profile in profiles:
            if profile.startswith("."):  # "." 로 시작하는 파일은 무시합니다
                continue

            img_folder = os.path.join(self.data_dir, profile)
            for file_name in os.listdir(img_folder):
                _file_name, ext = os.path.splitext(file_name)
                if _file_name not in self._file_names:  # "." 로 시작하는 파일 및 invalid 한 파일들은 무시합니다
                    continue

                img_path = os.path.join(self.data_dir, profile,
                                        file_name)  # (resized_data, 000004_male_Asian_54, mask1.jpg)

                mask_label = self._file_names[_file_name]

                id, gender, race, age = profile.split("_")
                if self.outlier_remove:
                    sex_mislabeled_profiles = ['001498-1', '004432', '006359', '006360', '006361', '006362']
                    if id in sex_mislabeled_profiles:
                        if gender == 'male':
                            gender == 'female'
                        else:
                            gender == 'male'
                gender_label = GenderLabels.from_str(gender)
                age_label = AgeLabels.from_number(age)

                self.image_paths.append(img_path)
                self.mask_labels.append(mask_label)
                self.gender_labels.append(gender_label)
                self.age_labels.append(age_label)
                idx = MaskPreprocessDataset.encode_multi_class(mask_label, gender_label, age_label)
                self.label_paths[idx].append(img_path)

    def calc_statistics(self):
        has_statistics = self.mean is not None and self.std is not None
        if not has_statistics:
            print("[Warning] Calculating statistics... It can take a long time depending on your CPU machine")
            sums = []
            squared = []
            for image_path in self.image_paths[:3000]:
                image = np.array(Image.open(image_path)).astype(np.int32)
                sums.append(image.mean(axis=(0, 1)))
                squared.append((image ** 2).mean(axis=(0, 1)))

            self.mean = np.mean(sums, axis=0) / 255
            self.std = (np.mean(squared, axis=0) - self.mean ** 2) ** 0.5 / 255

    def set_transform(self, transform):
        self.transform = transform

    def __getitem__(self, index):
        assert self.transform is not None, ".set_tranform 메소드를 이용하여 transform 을 주입해주세요"

        image = self.read_image(index)
        mask_label = self.get_mask_label(index)
        gender_label = self.get_gender_label(index)
        age_label = self.get_age_label(index)
        multi_class_label = self.encode_multi_class(mask_label, gender_label, age_label)

        image_transform = self.transform(image)
        return image_transform, multi_class_label

    def __len__(self):
        return len(self.image_paths)

    def get_mask_label(self, index) -> MaskLabels:
        '''
        지정된 인덱스의 마스크 라벨을 반환합니다.
        '''
        return self.mask_labels[index]

    def get_gender_label(self, index) -> GenderLabels:
        '''
        지정된 인덱스의 성별 라벨을 반환합니다.
        '''
        return self.gender_labels[index]

    def get_age_label(self, index) -> AgeLabels:
        '''
        지정된 인덱스의 나이 라벨을 반환합니다.
        '''
        return self.age_labels[index]

    def read_image(self, index):
        '''
        지정된 인덱스의 이미지 데이터를 읽어들입니다.
        '''
        image_path = self.image_paths[index]
        return Image.open(image_path)

    @staticmethod
    def encode_multi_class(mask_label, gender_label, age_label) -> int:
        '''
        다중 클래스 분류를 위해 세 개의 라벨을 하나의 숫자로 인코딩
        '''
        return mask_label * 6 + gender_label * 3 + age_label

    @staticmethod
    def decode_multi_class(multi_class_label) -> Tuple[MaskLabels, GenderLabels, AgeLabels]:
        '''
        인코딩된 숫자를 세 개의 라벨로 디코딩
        '''
        mask_label = (multi_class_label // 6) % 3
        gender_label = (multi_class_label // 3) % 2
        age_label = multi_class_label % 3
        return mask_label, gender_label, age_label

    @staticmethod
    def denormalize_image(image, mean, std):
        '''
        이미지의 정규화된 값을 원래 픽셀 값으로 변환합니다.
        '''
        img_cp = image.copy()
        img_cp *= std
        img_cp += mean
        img_cp *= 255.0
        img_cp = np.clip(img_cp, 0, 255).astype(np.uint8)
        return img_cp

    def split_dataset(self) -> Tuple[Subset, Subset]:
        """
        데이터셋을 train 과 val 로 나눕니다,
        pytorch 내부의 torch.utils.data.random_split 함수를 사용하여
        torch.utils.data.Subset 클래스 둘로 나눕니다.
        구현이 어렵지 않으니 구글링 혹은 IDE (e.g. pycharm) 의 navigation 기능을 통해 코드를 한 번 읽어보는 것을 추천드립니다^^
        """
        n_val = int(len(self) * self.val_ratio)
        n_train = len(self) - n_val
        train_set, val_set = random_split(self, [n_train, n_val])
        return train_set, val_set
    
    
    
class MaskGenderDataset(Dataset):
    num_classes = 6

    _file_names = {
        "mask1": MaskLabels.MASK,
        "mask2": MaskLabels.MASK,
        "mask3": MaskLabels.MASK,
        "mask4": MaskLabels.MASK,
        "mask5": MaskLabels.MASK,
        "incorrect_mask": MaskLabels.INCORRECT,
        "normal": MaskLabels.NORMAL
    }

    #      move -> init
    #     image_paths = []
    #     mask_labels = []
    #     gender_labels = []
    #     age_labels = []

    def __init__(self, data_dir, outlier_remove, mean=(0.548, 0.504, 0.479), std=(0.237, 0.247, 0.246), val_ratio=0.2):
        self.data_dir = data_dir
        self.mean = mean
        self.std = std
        self.val_ratio = val_ratio
        self.image_paths = []
        self.mask_labels = []
        self.gender_labels = []
#         self.age_labels = []
        self.outlier_remove = outlier_remove

        self.label_paths = {i: [] for i in range(18)}

        self.transform = None
        self.setup()
        self.calc_statistics()

    def setup(self):
        profiles = os.listdir(self.data_dir)
        for profile in profiles:
            if profile.startswith("."):  # "." 로 시작하는 파일은 무시합니다
                continue

            img_folder = os.path.join(self.data_dir, profile)
            for file_name in os.listdir(img_folder):
                _file_name, ext = os.path.splitext(file_name)
                if _file_name not in self._file_names:  # "." 로 시작하는 파일 및 invalid 한 파일들은 무시합니다
                    continue

                img_path = os.path.join(self.data_dir, profile,
                                        file_name)  # (resized_data, 000004_male_Asian_54, mask1.jpg)

                mask_label = self._file_names[_file_name]

                id, gender, race, age = profile.split("_")
                if self.outlier_remove:
                    sex_mislabeled_profiles = ['001498-1', '004432', '006359', '006360', '006361', '006362']
                    if id in sex_mislabeled_profiles:
                        if gender == 'male':
                            gender == 'female'
                        else:
                            gender == 'male'
                gender_label = GenderLabels.from_str(gender)
#                 age_label = AgeLabels.from_number(age)

                self.image_paths.append(img_path)
                self.mask_labels.append(mask_label)
                self.gender_labels.append(gender_label)
#                 self.age_labels.append(age_label)

#                 idx = MaskBaseDataset.encode_multi_class(mask_label, gender_label)
#                 self.label_paths[idx].append(img_path)

    def calc_statistics(self):
        has_statistics = self.mean is not None and self.std is not None
        if not has_statistics:
            print("[Warning] Calculating statistics... It can take a long time depending on your CPU machine")
            sums = []
            squared = []
            for image_path in self.image_paths[:3000]:
                image = np.array(Image.open(image_path)).astype(np.int32)
                sums.append(image.mean(axis=(0, 1)))
                squared.append((image ** 2).mean(axis=(0, 1)))

            self.mean = np.mean(sums, axis=0) / 255
            self.std = (np.mean(squared, axis=0) - self.mean ** 2) ** 0.5 / 255

    def set_transform(self, transform):
        self.transform = transform

    def __getitem__(self, index):
        assert self.transform is not None, ".set_tranform 메소드를 이용하여 transform 을 주입해주세요"

        image = self.read_image(index)
        mask_label = self.get_mask_label(index)
        gender_label = self.get_gender_label(index)
#         age_label = self.get_age_label(index)
        multi_class_label = self.encode_multi_class(mask_label, gender_label)
        image_transform = self.transform(image)
        return image_transform, multi_class_label

    def __len__(self):
        return len(self.image_paths)

    def get_mask_label(self, index) -> MaskLabels:
        '''
        지정된 인덱스의 마스크 라벨을 반환합니다.
        '''
        return self.mask_labels[index]

    def get_gender_label(self, index) -> GenderLabels:
        '''
        지정된 인덱스의 성별 라벨을 반환합니다.
        '''
        return self.gender_labels[index]

#     def get_age_label(self, index) -> AgeLabels:
#         '''
#         지정된 인덱스의 나이 라벨을 반환합니다.
#         '''
#         return self.age_labels[index]

    def read_image(self, index):
        '''
        지정된 인덱스의 이미지 데이터를 읽어들입니다.
        '''
        image_path = self.image_paths[index]
        return Image.open(image_path)

    @staticmethod
    def encode_multi_class(mask_label, gender_label, age_label) -> int:
        '''
        다중 클래스 분류를 위해 세 개의 라벨을 하나의 숫자로 인코딩
        '''
        return mask_label*2 + gender_label #(mask_label * 6 + gender_label * 3 ) 3

    @staticmethod
    def decode_multi_class(multi_class_label) -> Tuple[MaskLabels, GenderLabels]:
        '''
        인코딩된 숫자를 세 개의 라벨로 디코딩
        '''
        mask_label = (multi_class_label // 6) % 3
        gender_label = (multi_class_label // 3) % 2
        return mask_label, gender_label

    @staticmethod
    def denormalize_image(image, mean, std):
        '''
        이미지의 정규화된 값을 원래 픽셀 값으로 변환합니다.
        '''
        img_cp = image.copy()
        img_cp *= std
        img_cp += mean
        img_cp *= 255.0
        img_cp = np.clip(img_cp, 0, 255).astype(np.uint8)
        return img_cp

    def split_dataset(self) -> Tuple[Subset, Subset]:
        """
        데이터셋을 train 과 val 로 나눕니다,
        pytorch 내부의 torch.utils.data.random_split 함수를 사용하여
        torch.utils.data.Subset 클래스 둘로 나눕니다.
        구현이 어렵지 않으니 구글링 혹은 IDE (e.g. pycharm) 의 navigation 기능을 통해 코드를 한 번 읽어보는 것을 추천드립니다^^
        """
        n_val = int(len(self) * self.val_ratio)
        n_train = len(self) - n_val
        train_set, val_set = random_split(self, [n_train, n_val])
        return train_set, val_set
=======
#         return len(self.img_paths)
>>>>>>> b768669a
<|MERGE_RESOLUTION|>--- conflicted
+++ resolved
@@ -8,14 +8,9 @@
 from PIL import Image
 from PIL import ImageEnhance
 from torch.utils.data import Dataset, Subset, random_split
-<<<<<<< HEAD
-from torchvision.transforms import * #Resize, ToTensor, Normalize, Compose, CenterCrop, ColorJitter
-from torch.optim.lr_scheduler import StepLR
-=======
 from torchvision.transforms import *
 from torch.optim.lr_scheduler import StepLR
 from PIL import ImageEnhance
->>>>>>> b768669a
 
 IMG_EXTENSIONS = [
     ".jpg", ".JPG", ".jpeg", ".JPEG", ".png",
@@ -85,72 +80,7 @@
 
     def __call__(self, image):
         return self.transform(image)
-    
-class realAugmentation:
-    def __init__(self, resize, mean=(0.548, 0.504, 0.479), std=(0.237, 0.247, 0.246), **args):
-        self.transform = Compose([
-            CenterCrop((380,380)),
-            RandomApply([transforms.ColorJitter(brightness=0.2, contrast=0.3, saturation=0.2, hue=0.1)], p=1),
-            Lambda(lambda img: ImageEnhance.Sharpness(img).enhance(4.0)),
-            RandomApply([transforms.RandomHorizontalFlip(p=0.5)], p=1),
-            ToTensor(),
-            Normalize(mean=mean, std=std)
-        ])
-
-<<<<<<< HEAD
-class YoonpyoAugmentation:
-    def __init__(self, resize, mean=(0.548, 0.504, 0.479), std=(0.237, 0.247, 0.246), **args):
-        self.transform = Compose([
-            Resize(resize),
-            CenterCrop((380,380)),
-            ToTensor(),
-            Normalize(mean=mean, std=std)
-        ])
-
-    def __call__(self, image):
-        return self.transform(image)
-
-
-class YoonpyoAugmentation_resize:
-    def __init__(self, resize, mean=(0.548, 0.504, 0.479), std=(0.237, 0.247, 0.246), **args):
-        self.transform = Compose([
-            CenterCrop((380,380)),
-            Resize(resize),
-            ToTensor(),
-            Normalize(mean=mean, std=std)
-        ])
-
-    def __call__(self, image):
-        return self.transform(image)
-    
-class bestAugmentation:
-    def __init__(self, resize, mean=(0.548, 0.504, 0.479), std=(0.237, 0.247, 0.246), **args):
-        self.transform = Compose([
-            CenterCrop((380,380)),
-            RandomApply([transforms.ColorJitter(brightness=0.2, contrast=0.2, saturation=0.2, hue=0.2)], p=1),
-            RandomApply([transforms.RandomHorizontalFlip(p=0.5)], p=1),
-            ToTensor(),
-            Normalize(mean=mean, std=std)
-        ])
-
-    def __call__(self, image):
-        return self.transform(image)
-    
-class realAugmentation:
-    def __init__(self, resize, mean=(0.548, 0.504, 0.479), std=(0.237, 0.247, 0.246), **args):
-        self.transform = Compose([
-            CenterCrop((380,380)),
-            RandomApply([transforms.ColorJitter(brightness=0.2, contrast=0.3, saturation=0.2, hue=0.1)], p=1),
-            Lambda(lambda img: ImageEnhance.Sharpness(img).enhance(4.0)),
-            RandomApply([transforms.RandomHorizontalFlip(p=0.5)], p=1),
-            ToTensor(),
-            Normalize(mean=mean, std=std)
-        ])
-
-=======
->>>>>>> b768669a
-    def __call__(self, image):
-        return self.transform(image)
+
 
 class MaskLabels(int, Enum):
     MASK = 0
@@ -187,11 +117,7 @@
 
         if value < 30:
             return cls.YOUNG
-<<<<<<< HEAD
-        elif value < 59: # 60 성능 저하
-=======
-        elif value < 59: #60
->>>>>>> b768669a
+        elif value < 60:
             return cls.MIDDLE
         else:
             return cls.OLD
@@ -559,7 +485,6 @@
             if profile.startswith("."):  # "." 로 시작하는 파일은 무시합니다
                 continue
 
-<<<<<<< HEAD
             img_folder = os.path.join(self.data_dir, profile)
             for file_name in os.listdir(img_folder):
                 _file_name, ext = os.path.splitext(file_name)
@@ -604,16 +529,6 @@
 
     def set_transform(self, transform):
         self.transform = transform
-=======
-class TestDataset(Dataset):
-    def __init__(self, img_paths, resize=(512, 384), mean=(0.548, 0.504, 0.479), std=(0.237, 0.247, 0.246)):
-        self.img_paths = img_paths
-        self.transform = Compose([
-            Resize(resize, Image.BILINEAR),
-            ToTensor(),
-            Normalize(mean=mean, std=std),
-        ])
->>>>>>> b768669a
 
     def __getitem__(self, index):
         assert self.transform is not None, ".set_tranform 메소드를 이용하여 transform 을 주입해주세요"
@@ -628,7 +543,6 @@
         return image_transform, gender_label
 
     def __len__(self):
-<<<<<<< HEAD
         return len(self.image_paths)
 
 #     def get_mask_label(self, index) -> MaskLabels:
@@ -1112,14 +1026,6 @@
 #             ToTensor(),
 #             Normalize(mean=mean, std=std),
 #         ])
-=======
-        return len(self.img_paths)
-
-# class TestDataset(Dataset):
-#     def __init__(self, img_paths, transform):
-#         self.img_paths = img_paths
-#         self.transform = transform
->>>>>>> b768669a
 
 #     def __getitem__(self, index):
 #         image = Image.open(self.img_paths[index])
@@ -1129,11 +1035,10 @@
 #         return image
 
 #     def __len__(self):
-<<<<<<< HEAD
 #         return len(self.img_paths)
 
 class TestDataset(Dataset):
-    def __init__(self, img_paths, resize=(512, 384), mean=(0.548, 0.504, 0.479), std=(0.237, 0.247, 0.246)):
+    def __init__(self, img_paths, transform):
         self.img_paths = img_paths
         self.transform = Compose([
             Resize(resize, Image.BILINEAR),
@@ -1149,362 +1054,4 @@
         return image
 
     def __len__(self):
-        return len(self.img_paths)
-
-class SM_TestDataset(Dataset):
-    def __init__(self, img_paths, transform):
-        self.img_paths = img_paths
-        self.transform = transform
-
-    def __getitem__(self, index):
-        image = Image.open(self.img_paths[index])
-
-        if self.transform:
-            image = self.transform(image)
-        return image
-
-    def __len__(self):
-        return len(self.img_paths)
-    
-    
-class MaskPreprocessDataset(Dataset):
-    num_classes = 3 * 2 * 3
-
-    _file_names = {
-        "mask1": MaskLabels.MASK,
-        "mask2": MaskLabels.MASK,
-        "mask3": MaskLabels.MASK,
-        "mask4": MaskLabels.MASK,
-        "mask5": MaskLabels.MASK,
-        "incorrect_mask": MaskLabels.INCORRECT,
-        "normal": MaskLabels.NORMAL
-    }
-
-    #      move -> init
-    #     image_paths = []
-    #     mask_labels = []
-    #     gender_labels = []
-    #     age_labels = []
-
-    def __init__(self, data_dir, outlier_remove, mean=(0.548, 0.504, 0.479), std=(0.237, 0.247, 0.246), val_ratio=0.2):
-        self.data_dir = data_dir
-        self.mean = mean
-        self.std = std
-        self.val_ratio = val_ratio
-        self.image_paths = []
-        self.mask_labels = []
-        self.gender_labels = []
-        self.age_labels = []
-        self.outlier_remove = outlier_remove
-
-        self.label_paths = {i: [] for i in range(18)}
-
-        self.transform = None
-        self.setup()
-        self.calc_statistics()
-
-    def setup(self):
-        profiles = os.listdir(self.data_dir)
-        for profile in profiles:
-            if profile.startswith("."):  # "." 로 시작하는 파일은 무시합니다
-                continue
-
-            img_folder = os.path.join(self.data_dir, profile)
-            for file_name in os.listdir(img_folder):
-                _file_name, ext = os.path.splitext(file_name)
-                if _file_name not in self._file_names:  # "." 로 시작하는 파일 및 invalid 한 파일들은 무시합니다
-                    continue
-
-                img_path = os.path.join(self.data_dir, profile,
-                                        file_name)  # (resized_data, 000004_male_Asian_54, mask1.jpg)
-
-                mask_label = self._file_names[_file_name]
-
-                id, gender, race, age = profile.split("_")
-                if self.outlier_remove:
-                    sex_mislabeled_profiles = ['001498-1', '004432', '006359', '006360', '006361', '006362']
-                    if id in sex_mislabeled_profiles:
-                        if gender == 'male':
-                            gender == 'female'
-                        else:
-                            gender == 'male'
-                gender_label = GenderLabels.from_str(gender)
-                age_label = AgeLabels.from_number(age)
-
-                self.image_paths.append(img_path)
-                self.mask_labels.append(mask_label)
-                self.gender_labels.append(gender_label)
-                self.age_labels.append(age_label)
-                idx = MaskPreprocessDataset.encode_multi_class(mask_label, gender_label, age_label)
-                self.label_paths[idx].append(img_path)
-
-    def calc_statistics(self):
-        has_statistics = self.mean is not None and self.std is not None
-        if not has_statistics:
-            print("[Warning] Calculating statistics... It can take a long time depending on your CPU machine")
-            sums = []
-            squared = []
-            for image_path in self.image_paths[:3000]:
-                image = np.array(Image.open(image_path)).astype(np.int32)
-                sums.append(image.mean(axis=(0, 1)))
-                squared.append((image ** 2).mean(axis=(0, 1)))
-
-            self.mean = np.mean(sums, axis=0) / 255
-            self.std = (np.mean(squared, axis=0) - self.mean ** 2) ** 0.5 / 255
-
-    def set_transform(self, transform):
-        self.transform = transform
-
-    def __getitem__(self, index):
-        assert self.transform is not None, ".set_tranform 메소드를 이용하여 transform 을 주입해주세요"
-
-        image = self.read_image(index)
-        mask_label = self.get_mask_label(index)
-        gender_label = self.get_gender_label(index)
-        age_label = self.get_age_label(index)
-        multi_class_label = self.encode_multi_class(mask_label, gender_label, age_label)
-
-        image_transform = self.transform(image)
-        return image_transform, multi_class_label
-
-    def __len__(self):
-        return len(self.image_paths)
-
-    def get_mask_label(self, index) -> MaskLabels:
-        '''
-        지정된 인덱스의 마스크 라벨을 반환합니다.
-        '''
-        return self.mask_labels[index]
-
-    def get_gender_label(self, index) -> GenderLabels:
-        '''
-        지정된 인덱스의 성별 라벨을 반환합니다.
-        '''
-        return self.gender_labels[index]
-
-    def get_age_label(self, index) -> AgeLabels:
-        '''
-        지정된 인덱스의 나이 라벨을 반환합니다.
-        '''
-        return self.age_labels[index]
-
-    def read_image(self, index):
-        '''
-        지정된 인덱스의 이미지 데이터를 읽어들입니다.
-        '''
-        image_path = self.image_paths[index]
-        return Image.open(image_path)
-
-    @staticmethod
-    def encode_multi_class(mask_label, gender_label, age_label) -> int:
-        '''
-        다중 클래스 분류를 위해 세 개의 라벨을 하나의 숫자로 인코딩
-        '''
-        return mask_label * 6 + gender_label * 3 + age_label
-
-    @staticmethod
-    def decode_multi_class(multi_class_label) -> Tuple[MaskLabels, GenderLabels, AgeLabels]:
-        '''
-        인코딩된 숫자를 세 개의 라벨로 디코딩
-        '''
-        mask_label = (multi_class_label // 6) % 3
-        gender_label = (multi_class_label // 3) % 2
-        age_label = multi_class_label % 3
-        return mask_label, gender_label, age_label
-
-    @staticmethod
-    def denormalize_image(image, mean, std):
-        '''
-        이미지의 정규화된 값을 원래 픽셀 값으로 변환합니다.
-        '''
-        img_cp = image.copy()
-        img_cp *= std
-        img_cp += mean
-        img_cp *= 255.0
-        img_cp = np.clip(img_cp, 0, 255).astype(np.uint8)
-        return img_cp
-
-    def split_dataset(self) -> Tuple[Subset, Subset]:
-        """
-        데이터셋을 train 과 val 로 나눕니다,
-        pytorch 내부의 torch.utils.data.random_split 함수를 사용하여
-        torch.utils.data.Subset 클래스 둘로 나눕니다.
-        구현이 어렵지 않으니 구글링 혹은 IDE (e.g. pycharm) 의 navigation 기능을 통해 코드를 한 번 읽어보는 것을 추천드립니다^^
-        """
-        n_val = int(len(self) * self.val_ratio)
-        n_train = len(self) - n_val
-        train_set, val_set = random_split(self, [n_train, n_val])
-        return train_set, val_set
-    
-    
-    
-class MaskGenderDataset(Dataset):
-    num_classes = 6
-
-    _file_names = {
-        "mask1": MaskLabels.MASK,
-        "mask2": MaskLabels.MASK,
-        "mask3": MaskLabels.MASK,
-        "mask4": MaskLabels.MASK,
-        "mask5": MaskLabels.MASK,
-        "incorrect_mask": MaskLabels.INCORRECT,
-        "normal": MaskLabels.NORMAL
-    }
-
-    #      move -> init
-    #     image_paths = []
-    #     mask_labels = []
-    #     gender_labels = []
-    #     age_labels = []
-
-    def __init__(self, data_dir, outlier_remove, mean=(0.548, 0.504, 0.479), std=(0.237, 0.247, 0.246), val_ratio=0.2):
-        self.data_dir = data_dir
-        self.mean = mean
-        self.std = std
-        self.val_ratio = val_ratio
-        self.image_paths = []
-        self.mask_labels = []
-        self.gender_labels = []
-#         self.age_labels = []
-        self.outlier_remove = outlier_remove
-
-        self.label_paths = {i: [] for i in range(18)}
-
-        self.transform = None
-        self.setup()
-        self.calc_statistics()
-
-    def setup(self):
-        profiles = os.listdir(self.data_dir)
-        for profile in profiles:
-            if profile.startswith("."):  # "." 로 시작하는 파일은 무시합니다
-                continue
-
-            img_folder = os.path.join(self.data_dir, profile)
-            for file_name in os.listdir(img_folder):
-                _file_name, ext = os.path.splitext(file_name)
-                if _file_name not in self._file_names:  # "." 로 시작하는 파일 및 invalid 한 파일들은 무시합니다
-                    continue
-
-                img_path = os.path.join(self.data_dir, profile,
-                                        file_name)  # (resized_data, 000004_male_Asian_54, mask1.jpg)
-
-                mask_label = self._file_names[_file_name]
-
-                id, gender, race, age = profile.split("_")
-                if self.outlier_remove:
-                    sex_mislabeled_profiles = ['001498-1', '004432', '006359', '006360', '006361', '006362']
-                    if id in sex_mislabeled_profiles:
-                        if gender == 'male':
-                            gender == 'female'
-                        else:
-                            gender == 'male'
-                gender_label = GenderLabels.from_str(gender)
-#                 age_label = AgeLabels.from_number(age)
-
-                self.image_paths.append(img_path)
-                self.mask_labels.append(mask_label)
-                self.gender_labels.append(gender_label)
-#                 self.age_labels.append(age_label)
-
-#                 idx = MaskBaseDataset.encode_multi_class(mask_label, gender_label)
-#                 self.label_paths[idx].append(img_path)
-
-    def calc_statistics(self):
-        has_statistics = self.mean is not None and self.std is not None
-        if not has_statistics:
-            print("[Warning] Calculating statistics... It can take a long time depending on your CPU machine")
-            sums = []
-            squared = []
-            for image_path in self.image_paths[:3000]:
-                image = np.array(Image.open(image_path)).astype(np.int32)
-                sums.append(image.mean(axis=(0, 1)))
-                squared.append((image ** 2).mean(axis=(0, 1)))
-
-            self.mean = np.mean(sums, axis=0) / 255
-            self.std = (np.mean(squared, axis=0) - self.mean ** 2) ** 0.5 / 255
-
-    def set_transform(self, transform):
-        self.transform = transform
-
-    def __getitem__(self, index):
-        assert self.transform is not None, ".set_tranform 메소드를 이용하여 transform 을 주입해주세요"
-
-        image = self.read_image(index)
-        mask_label = self.get_mask_label(index)
-        gender_label = self.get_gender_label(index)
-#         age_label = self.get_age_label(index)
-        multi_class_label = self.encode_multi_class(mask_label, gender_label)
-        image_transform = self.transform(image)
-        return image_transform, multi_class_label
-
-    def __len__(self):
-        return len(self.image_paths)
-
-    def get_mask_label(self, index) -> MaskLabels:
-        '''
-        지정된 인덱스의 마스크 라벨을 반환합니다.
-        '''
-        return self.mask_labels[index]
-
-    def get_gender_label(self, index) -> GenderLabels:
-        '''
-        지정된 인덱스의 성별 라벨을 반환합니다.
-        '''
-        return self.gender_labels[index]
-
-#     def get_age_label(self, index) -> AgeLabels:
-#         '''
-#         지정된 인덱스의 나이 라벨을 반환합니다.
-#         '''
-#         return self.age_labels[index]
-
-    def read_image(self, index):
-        '''
-        지정된 인덱스의 이미지 데이터를 읽어들입니다.
-        '''
-        image_path = self.image_paths[index]
-        return Image.open(image_path)
-
-    @staticmethod
-    def encode_multi_class(mask_label, gender_label, age_label) -> int:
-        '''
-        다중 클래스 분류를 위해 세 개의 라벨을 하나의 숫자로 인코딩
-        '''
-        return mask_label*2 + gender_label #(mask_label * 6 + gender_label * 3 ) 3
-
-    @staticmethod
-    def decode_multi_class(multi_class_label) -> Tuple[MaskLabels, GenderLabels]:
-        '''
-        인코딩된 숫자를 세 개의 라벨로 디코딩
-        '''
-        mask_label = (multi_class_label // 6) % 3
-        gender_label = (multi_class_label // 3) % 2
-        return mask_label, gender_label
-
-    @staticmethod
-    def denormalize_image(image, mean, std):
-        '''
-        이미지의 정규화된 값을 원래 픽셀 값으로 변환합니다.
-        '''
-        img_cp = image.copy()
-        img_cp *= std
-        img_cp += mean
-        img_cp *= 255.0
-        img_cp = np.clip(img_cp, 0, 255).astype(np.uint8)
-        return img_cp
-
-    def split_dataset(self) -> Tuple[Subset, Subset]:
-        """
-        데이터셋을 train 과 val 로 나눕니다,
-        pytorch 내부의 torch.utils.data.random_split 함수를 사용하여
-        torch.utils.data.Subset 클래스 둘로 나눕니다.
-        구현이 어렵지 않으니 구글링 혹은 IDE (e.g. pycharm) 의 navigation 기능을 통해 코드를 한 번 읽어보는 것을 추천드립니다^^
-        """
-        n_val = int(len(self) * self.val_ratio)
-        n_train = len(self) - n_val
-        train_set, val_set = random_split(self, [n_train, n_val])
-        return train_set, val_set
-=======
-#         return len(self.img_paths)
->>>>>>> b768669a
+        return len(self.img_paths)